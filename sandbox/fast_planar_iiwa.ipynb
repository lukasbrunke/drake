--- conflicted
+++ resolved
@@ -14,15 +14,57 @@
    "outputs": [],
    "source": [
     "%load_ext autoreload\n",
-    "%autoreload 2\n",
-    "\n",
+    "%autoreload 2"
+   ]
+  },
+  {
+   "cell_type": "code",
+   "execution_count": 2,
+   "metadata": {
+    "pycharm": {
+     "name": "#%%\n"
+    }
+   },
+   "outputs": [],
+   "source": [
     "import sys\n",
     "import os\n",
     "import time\n",
-    "import numpy as np\n",
-    "\n",
+    "import numpy as np"
+   ]
+  },
+  {
+   "cell_type": "code",
+   "execution_count": 3,
+   "metadata": {
+    "pycharm": {
+     "name": "#%%\n"
+    }
+   },
+   "outputs": [
+    {
+     "name": "stdout",
+     "output_type": "stream",
+     "text": [
+      "Done did\n"
+     ]
+    }
+   ],
+   "source": [
     "import pydrake\n",
-    "\n",
+    "print(\"Done did\")"
+   ]
+  },
+  {
+   "cell_type": "code",
+   "execution_count": 4,
+   "metadata": {
+    "pycharm": {
+     "name": "#%%\n"
+    }
+   },
+   "outputs": [],
+   "source": [
     "from pydrake.all import BsplineTrajectoryThroughUnionOfHPolyhedra, IrisInConfigurationSpace, IrisOptions\n",
     "from pydrake.common import FindResourceOrThrow\n",
     "from pydrake.geometry import SceneGraph\n",
@@ -37,15 +79,19 @@
     "from pydrake.systems.framework import DiagramBuilder\n",
     "from pydrake.systems.primitives import TrajectorySource\n",
     "from pydrake.trajectories import PiecewisePolynomial\n",
-    "\n",
+    "from pydrake.all import Variable\n",
     "from pydrake.all import MultibodyPositionToGeometryPose, ConnectMeshcatVisualizer, Role, Sphere\n",
+    "from pydrake.all import (\n",
+    "    ConvexSet, HPolyhedron, Hyperellipsoid,\n",
+    "    MathematicalProgram, Solve, le, IpoptSolver,\n",
+    ")\n",
     "\n",
     "from meshcat import Visualizer"
    ]
   },
   {
    "cell_type": "code",
-   "execution_count": 2,
+   "execution_count": 5,
    "metadata": {},
    "outputs": [],
    "source": [
@@ -58,7 +104,7 @@
   },
   {
    "cell_type": "code",
-   "execution_count": 3,
+   "execution_count": 6,
    "metadata": {},
    "outputs": [
     {
@@ -66,11 +112,7 @@
      "output_type": "stream",
      "text": [
       "You can open the visualizer by visiting the following URL:\n",
-<<<<<<< HEAD
       "http://127.0.0.1:7000/static/\n"
-=======
-      "http://127.0.0.1:7009/static/\n"
->>>>>>> b360e194
      ]
     },
     {
@@ -78,11 +120,7 @@
       "text/html": [
        "\n",
        "            <div style=\"height: 400px; width: 100%; overflow-x: auto; overflow-y: hidden; resize: both\">\n",
-<<<<<<< HEAD
        "            <iframe src=\"http://127.0.0.1:7000/static/\" style=\"width: 100%; height: 100%; border: none\"></iframe>\n",
-=======
-       "            <iframe src=\"http://127.0.0.1:7009/static/\" style=\"width: 100%; height: 100%; border: none\"></iframe>\n",
->>>>>>> b360e194
        "            </div>\n",
        "            "
       ],
@@ -94,19 +132,14 @@
      "output_type": "display_data"
     },
     {
-     "name": "stdout",
-     "output_type": "stream",
-     "text": [
-<<<<<<< HEAD
-      "Connecting to meshcat-server at zmq_url=tcp://127.0.0.1:6000...\n",
-      "You can open the visualizer by visiting the following URL:\n",
-      "http://127.0.0.1:7000/static/\n",
-=======
-      "Connecting to meshcat-server at zmq_url=tcp://127.0.0.1:6010...\n",
-      "You can open the visualizer by visiting the following URL:\n",
-      "http://127.0.0.1:7009/static/\n",
->>>>>>> b360e194
-      "Connected to meshcat-server.\n"
+     "ename": "RuntimeError",
+     "evalue": "Could not find Drake resource_path 'drake/sandbox/planar_iiwa_simple_collision_welded_gripper.yaml' because Drake CMake install marker specified a resource root of '/home/amice/Documents/coding_projects/drake/install/lib/python3.8/site-packages/pydrake/../../../../share' but that root did not contain the expected file '/home/amice/Documents/coding_projects/drake/install/lib/python3.8/site-packages/pydrake/../../../../share/drake/sandbox/planar_iiwa_simple_collision_welded_gripper.yaml'.",
+     "output_type": "error",
+     "traceback": [
+      "\u001B[0;31m---------------------------------------------------------------------------\u001B[0m",
+      "\u001B[0;31mRuntimeError\u001B[0m                              Traceback (most recent call last)",
+      "\u001B[0;32m<ipython-input-6-9723874347c9>\u001B[0m in \u001B[0;36m<module>\u001B[0;34m\u001B[0m\n\u001B[1;32m     12\u001B[0m             \"drake/manipulation/models/wsg_50_description/package.xml\")))\n\u001B[1;32m     13\u001B[0m \u001B[0;34m\u001B[0m\u001B[0m\n\u001B[0;32m---> 14\u001B[0;31m \u001B[0mdirectives_file\u001B[0m \u001B[0;34m=\u001B[0m \u001B[0mFindResourceOrThrow\u001B[0m\u001B[0;34m(\u001B[0m\u001B[0;34m\"drake/sandbox/planar_iiwa_simple_collision_welded_gripper.yaml\"\u001B[0m\u001B[0;34m)\u001B[0m\u001B[0;31m \u001B[0m\u001B[0;31m\\\u001B[0m\u001B[0;34m\u001B[0m\u001B[0;34m\u001B[0m\u001B[0m\n\u001B[0m\u001B[1;32m     15\u001B[0m     \u001B[0;32mif\u001B[0m \u001B[0msimple_collision\u001B[0m \u001B[0;32melse\u001B[0m \u001B[0mFindResourceOrThrow\u001B[0m\u001B[0;34m(\u001B[0m\u001B[0;34m\"drake/sandbox/planar_iiwa_dense_collision_welded_gripper.yaml\"\u001B[0m\u001B[0;34m)\u001B[0m\u001B[0;34m\u001B[0m\u001B[0;34m\u001B[0m\u001B[0m\n\u001B[1;32m     16\u001B[0m \u001B[0mdirectives\u001B[0m \u001B[0;34m=\u001B[0m \u001B[0mLoadModelDirectives\u001B[0m\u001B[0;34m(\u001B[0m\u001B[0mdirectives_file\u001B[0m\u001B[0;34m)\u001B[0m\u001B[0;34m\u001B[0m\u001B[0;34m\u001B[0m\u001B[0m\n",
+      "\u001B[0;31mRuntimeError\u001B[0m: Could not find Drake resource_path 'drake/sandbox/planar_iiwa_simple_collision_welded_gripper.yaml' because Drake CMake install marker specified a resource root of '/home/amice/Documents/coding_projects/drake/install/lib/python3.8/site-packages/pydrake/../../../../share' but that root did not contain the expected file '/home/amice/Documents/coding_projects/drake/install/lib/python3.8/site-packages/pydrake/../../../../share/drake/sandbox/planar_iiwa_simple_collision_welded_gripper.yaml'."
      ]
     }
    ],
@@ -150,11 +183,7 @@
   },
   {
    "cell_type": "code",
-<<<<<<< HEAD
    "execution_count": 7,
-=======
-   "execution_count": 5,
->>>>>>> b360e194
    "metadata": {},
    "outputs": [],
    "source": [
@@ -203,11 +232,7 @@
   },
   {
    "cell_type": "code",
-<<<<<<< HEAD
-   "execution_count": 8,
-=======
    "execution_count": 6,
->>>>>>> b360e194
    "metadata": {},
    "outputs": [],
    "source": [
@@ -224,10 +249,22 @@
   },
   {
    "cell_type": "code",
-<<<<<<< HEAD
-   "execution_count": 9,
-   "metadata": {},
-   "outputs": [],
+   "execution_count": 7,
+   "metadata": {},
+   "outputs": [
+    {
+     "name": "stdout",
+     "output_type": "stream",
+     "text": [
+      "Time:   0.20 \tVolume:  18.61 \tCenter: [-1.06528430e+00  2.85260038e-09  2.96746849e-09]\n",
+      "Time:   0.18 \tVolume:  25.21 \tCenter: [-5.38845741e-01  1.72051663e-06 -9.35439726e-10]\n",
+      "Time:   0.05 \tVolume:   6.23 \tCenter: [-1.17648763 -0.0925522  -0.15420513]\n",
+      "Time:   0.04 \tVolume:   0.02 \tCenter: [ 0.19158528 -1.6465786  -0.25551033]\n",
+      "Time:   0.09 \tVolume:   0.40 \tCenter: [-0.32134118 -1.63984588  0.90201244]\n",
+      "Time:   0.06 \tVolume:   0.82 \tCenter: [-1.17889953 -1.7948373   1.0475825 ]\n"
+     ]
+    }
+   ],
    "source": [
     "#  Now IRIS in configuration space, using dReal to solve for the growth volume\n",
     "# through the nonconvex kinematics.\n",
@@ -461,37 +498,11 @@
   },
   {
    "cell_type": "code",
-   "execution_count": 10,
-   "metadata": {},
-   "outputs": [
-    {
-     "ename": "NameError",
-     "evalue": "name 'query' is not defined",
-     "output_type": "error",
-     "traceback": [
-      "\u001b[0;31m---------------------------------------------------------------------------\u001b[0m",
-      "\u001b[0;31mNameError\u001b[0m                                 Traceback (most recent call last)",
-      "\u001b[0;32m<ipython-input-10-7f36aeb39291>\u001b[0m in \u001b[0;36m<module>\u001b[0;34m\u001b[0m\n\u001b[1;32m      9\u001b[0m     \u001b[0mstart_time\u001b[0m \u001b[0;34m=\u001b[0m \u001b[0mtime\u001b[0m\u001b[0;34m.\u001b[0m\u001b[0mtime\u001b[0m\u001b[0;34m(\u001b[0m\u001b[0;34m)\u001b[0m\u001b[0;34m\u001b[0m\u001b[0;34m\u001b[0m\u001b[0m\n\u001b[1;32m     10\u001b[0m \u001b[0;31m#     hpoly = IrisInConfigurationSpace(plant, plant_context, seed_points[i,:], iris_options)\u001b[0m\u001b[0;34m\u001b[0m\u001b[0;34m\u001b[0m\u001b[0;34m\u001b[0m\u001b[0m\n\u001b[0;32m---> 11\u001b[0;31m     \u001b[0mhpoly\u001b[0m \u001b[0;34m=\u001b[0m \u001b[0miris_cspace\u001b[0m\u001b[0;34m(\u001b[0m\u001b[0mquery\u001b[0m\u001b[0;34m,\u001b[0m \u001b[0mseed_points\u001b[0m\u001b[0;34m[\u001b[0m\u001b[0mi\u001b[0m\u001b[0;34m,\u001b[0m\u001b[0;34m:\u001b[0m\u001b[0;34m]\u001b[0m\u001b[0;34m,\u001b[0m \u001b[0mrequire_containment_points\u001b[0m\u001b[0;34m=\u001b[0m\u001b[0;34m[\u001b[0m\u001b[0mseed_points\u001b[0m\u001b[0;34m[\u001b[0m\u001b[0mi\u001b[0m\u001b[0;34m,\u001b[0m\u001b[0;34m:\u001b[0m\u001b[0;34m]\u001b[0m\u001b[0;34m]\u001b[0m\u001b[0;34m,\u001b[0m \u001b[0miteration_limit\u001b[0m\u001b[0;34m=\u001b[0m\u001b[0;36m100\u001b[0m\u001b[0;34m)\u001b[0m\u001b[0;34m\u001b[0m\u001b[0;34m\u001b[0m\u001b[0m\n\u001b[0m\u001b[1;32m     12\u001b[0m     \u001b[0mellipse\u001b[0m \u001b[0;34m=\u001b[0m \u001b[0mhpoly\u001b[0m\u001b[0;34m.\u001b[0m\u001b[0mMaximumVolumeInscribedEllipsoid\u001b[0m\u001b[0;34m(\u001b[0m\u001b[0;34m)\u001b[0m\u001b[0;34m\u001b[0m\u001b[0;34m\u001b[0m\u001b[0m\n\u001b[1;32m     13\u001b[0m     print(\"Time: %6.2f \\tVolume: %6.2f \\tCenter:\" % (time.time() - start_time, ellipse.Volume()),\n",
-      "\u001b[0;31mNameError\u001b[0m: name 'query' is not defined"
-=======
-   "execution_count": 7,
-   "metadata": {},
-   "outputs": [
-    {
-     "name": "stdout",
-     "output_type": "stream",
-     "text": [
-      "Time:   0.20 \tVolume:  18.61 \tCenter: [-1.06528430e+00  2.85260038e-09  2.96746849e-09]\n",
-      "Time:   0.18 \tVolume:  25.21 \tCenter: [-5.38845741e-01  1.72051663e-06 -9.35439726e-10]\n",
-      "Time:   0.05 \tVolume:   6.23 \tCenter: [-1.17648763 -0.0925522  -0.15420513]\n",
-      "Time:   0.04 \tVolume:   0.02 \tCenter: [ 0.19158528 -1.6465786  -0.25551033]\n",
-      "Time:   0.09 \tVolume:   0.40 \tCenter: [-0.32134118 -1.63984588  0.90201244]\n",
-      "Time:   0.06 \tVolume:   0.82 \tCenter: [-1.17889953 -1.7948373   1.0475825 ]\n"
->>>>>>> b360e194
-     ]
-    }
-   ],
-   "source": [
+   "execution_count": null,
+   "metadata": {},
+   "outputs": [],
+   "source": [
+    "# Cpp\n",
     "iris_options = IrisOptions()\n",
     "iris_options.require_sample_point_is_contained = True\n",
     "iris_options.iteration_limit = 10\n",
@@ -501,10 +512,7 @@
     "for i in range(seed_points.shape[0]):\n",
     "    start_time = time.time()\n",
     "    hpoly = IrisInConfigurationSpace(plant, plant_context, seed_points[i,:], iris_options)\n",
-<<<<<<< HEAD
     "#     hpoly = iris_cspace(query, seed_points[i,:], require_containment_points=[seed_points[i,:]], iteration_limit=100)\n",
-=======
->>>>>>> b360e194
     "    ellipse = hpoly.MaximumVolumeInscribedEllipsoid()\n",
     "    print(\"Time: %6.2f \\tVolume: %6.2f \\tCenter:\" % (time.time() - start_time, ellipse.Volume()),\n",
     "          ellipse.center(), flush=True)\n",
