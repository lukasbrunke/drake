--- conflicted
+++ resolved
@@ -37,14 +37,9 @@
     double x1 = uniform(generator);
     double x2 = uniform(generator);
 
-<<<<<<< HEAD
-    std::vector<double> xi = {x1, x2};
-    PiecewisePolynomial result = nWaypointCubicSpline(segment_times, x0, xd0, xf, xdf, xi);
-    ret += result.value(0.0);
-=======
-    PiecewisePolynomial<double> result = twoWaypointCubicSpline(segment_times, x0, xd0, xf, xdf, x1, x2);
+    Eigen::Vector2d xi(x1, x2);
+    PiecewisePolynomial<double> result = nWaypointCubicSpline(segment_times, x0, xd0, xf, xdf, xi);
     ret += result.scalarValue(0.0);
->>>>>>> 0c0d1e29
   }
   return ret;
 }
@@ -64,12 +59,8 @@
   double x2 = uniform(generator);
 
 
-<<<<<<< HEAD
-  std::vector<double> xi = {x1, x2};
-  PiecewisePolynomial result = nWaypointCubicSpline(segment_times, x0, xd0, xf, xdf, xi);
-=======
-  PiecewisePolynomial<double> result = twoWaypointCubicSpline(segment_times, x0, xd0, xf, xdf, x1, x2);
->>>>>>> 0c0d1e29
+  Eigen::Vector2d xi(x1, x2);
+  PiecewisePolynomial<double> result = nWaypointCubicSpline(segment_times, x0, xd0, xf, xdf, xi);
 
   for (int i = 0; i < num_segments; i++) {
     valuecheck(segment_times[i], result.getStartTime(i));
