classdef Quadrotor < RigidBodyManipulator
  
  methods
    
    function obj = Quadrotor(sensor,floating_base_type)
      if nargin<1, sensor=''; end
      if (nargin<2) 
        options.floating = true; 
      else
        options.floating = floating_base_type;
      end
      options.terrain = RigidBodyFlatTerrain();
      w = warning('off','Drake:RigidBodyManipulator:ReplacedCylinder');
      warning('off','Drake:RigidBodyManipulator:UnsupportedContactPoints');
      obj = obj@RigidBodyManipulator(getFullPathFromRelativePath('quadrotor.urdf'),options);
      warning(w);
      
      switch (sensor)
        case 'lidar'
          obj = addFrame(obj,RigidBodyFrame(findLinkId(obj,'base_link'),[.35;0;0],zeros(3,1),'lidar_frame'));
          lidar = RigidBodyLidar('lidar',findFrameId(obj,'lidar_frame'),-.4,.4,40,10);
          lidar = enableLCMGL(lidar);
          obj = addSensor(obj,lidar);
        case 'kinect'
          obj = addFrame(obj,RigidBodyFrame(findLinkId(obj,'base_link'),[.35;0;0],zeros(3,1),'kinect_frame'));
          kinect = RigidBodyDepthSensor('kinect',findFrameId(obj,'kinect_frame'),-.4,.4,12,-.5,.5,30,10);
          kinect = enableLCMGL(kinect);
          obj = addSensor(obj,kinect);
      end
      obj = addSensor(obj,FullStateFeedbackSensor);
      obj = compile(obj);
    end
   
    function I = getInertia(obj)
      I = obj.body(2).inertia;
    end
    
    function u0 = nominalThrust(obj)
      % each propellor commands -mg/4
      u0 = Point(getInputFrame(obj),getMass(obj)*norm(getGravity(obj))*ones(4,1)/4);
    end
    
    function obj = addObstacles(obj,number_of_obstacles)
      if nargin<2, number_of_obstacles = randi(10); end
      
      for i=1:number_of_obstacles
        xy = randn(2,1);
        while(norm(xy)<1), xy = randn(2,1); end
        height = .5+rand;
        geometry = RigidBodyBox([.2+.8*rand(1,2) height],[xy;height/2],[0;0;randn]);
        geometry.c = rand(3,1);
        obj = addGeometryToBody(obj,'world',geometry);
      end
      
      obj = compile(obj);
    end
    
    function obj = addTrees(obj,number_of_obstacles)
      % Adds a random forest of trees
      if nargin<2, number_of_obstacles = 5*(randi(5)+2); end
      for i=1:number_of_obstacles
        % Populates an area of the forest
        xy = [20,0;0,12]*(rand(2,1) - [0.5;0]);
        % Creates a clear path through the middle of the forest
        while(norm(xy)<1 || (xy(1,1)<=1.5 && xy(1,1)>=-1.5)), xy = randn(2,1); end
        height = 1+rand;
        width_param = rand(1,2);
        yaw = randn;
        obj = obj.addTree([width_param height],xy,yaw);
      end
      obj = compile(obj);
    end
    
    function obj = addTree(obj, lwh, xy, yaw)
      % Adds a single tree with specified length width height, xy
      % location, and yaw orientation.
      height = lwh(1,3);
      width_param = lwh(1,1:2);
      treeTrunk = RigidBodyBox([.2+.8*width_param height],...
          [xy;height/2],[0;0;yaw]);
      treeTrunk.c = [83,53,10]/255;  % brown
      obj = addGeometryToBody(obj,'world',treeTrunk, 'treeTrunk');
      treeLeaves = RigidBodyBox(1.5*[.2+.8*width_param height/4],...
          [xy;height + height/8],[0;0;yaw]);
      treeLeaves.c = [0,0.7,0];  % green
      obj = addGeometryToBody(obj,'world',treeLeaves, 'treeLeaves');
      obj = compile(obj);
    end    
    
    function traj_opt = addPlanVisualizer(obj,traj_opt)
      % spew out an lcmgl visualization of the trajectory.  intended to be
      % used as a callback (fake objective) in the direct trajectory
      % optimization classes

      if ~checkDependency('lcmgl')
        warning('lcmgl dependency is missing.  skipping visualization'); 
        return;
      end
      lcmgl = drake.util.BotLCMGLClient(lcm.lcm.LCM.getSingleton(), 'QuadrotorPlan');
      
      typecheck(traj_opt,'DirectTrajectoryOptimization');

      traj_opt = traj_opt.addDisplayFunction(@(x)visualizePlan(x,lcmgl),traj_opt.x_inds(1:3,:));
      
      function visualizePlan(x,lcmgl)
        lcmgl.glColor3f(1, 0, 0);
        lcmgl.glPointSize(3);
        lcmgl.points(x(1,:),x(2,:),x(3,:));
        lcmgl.glColor3f(.5, .5, 1);
        lcmgl.plot3(x(1,:),x(2,:),x(3,:));
        lcmgl.switchBuffers;
      end
    end
  end
  
  
  methods (Static)
    
    function runOpenLoop
      r = Quadrotor('lidar','quat');
      r = addTrees(r); 
      sys = TimeSteppingRigidBodyManipulator(r,.01);
      
      v = sys.constructVisualizer();

<<<<<<< HEAD
      x0 = [0;0;1;zeros(9,1)];
=======
      x0 = [getRandomConfiguration(r);zeros(6,1)];
      x0(3) = .5;
>>>>>>> 645aa000
      u0 = nominalThrust(r);
      
      sys = cascade(ConstantTrajectory(u0),sys);

%      sys = cascade(sys,v);
%      simulate(sys,[0 2],double(x0)+.1*randn(12,1));
      
      options.capture_lcm_channels = 'LCMGL';
<<<<<<< HEAD
      [ytraj,xtraj,lcmlog] = simulate(sys,[0 10],double(x0)+.1*randn(12,1),options);
=======
      [ytraj,xtraj,lcmlog] = simulate(sys,[0 2],double(x0),options);
>>>>>>> 645aa000
      lcmlog
      v.playback(xtraj,struct('lcmlog',lcmlog));
%      figure(1); clf; fnplt(ytraj);
    end
  end
end<|MERGE_RESOLUTION|>--- conflicted
+++ resolved
@@ -123,12 +123,8 @@
       
       v = sys.constructVisualizer();
 
-<<<<<<< HEAD
-      x0 = [0;0;1;zeros(9,1)];
-=======
       x0 = [getRandomConfiguration(r);zeros(6,1)];
       x0(3) = .5;
->>>>>>> 645aa000
       u0 = nominalThrust(r);
       
       sys = cascade(ConstantTrajectory(u0),sys);
@@ -137,11 +133,7 @@
 %      simulate(sys,[0 2],double(x0)+.1*randn(12,1));
       
       options.capture_lcm_channels = 'LCMGL';
-<<<<<<< HEAD
-      [ytraj,xtraj,lcmlog] = simulate(sys,[0 10],double(x0)+.1*randn(12,1),options);
-=======
       [ytraj,xtraj,lcmlog] = simulate(sys,[0 2],double(x0),options);
->>>>>>> 645aa000
       lcmlog
       v.playback(xtraj,struct('lcmlog',lcmlog));
 %      figure(1); clf; fnplt(ytraj);
