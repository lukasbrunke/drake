--- conflicted
+++ resolved
@@ -313,17 +313,10 @@
   attr = node->Attribute("name");
   if (!attr) throw runtime_error("ERROR: link tag is missing name attribute");
 
-<<<<<<< HEAD
-  body->linkname = attr;
-
   // World links are handled by parseWorldJoint().
-  if (body->linkname == "world") return false;
-=======
   body->name_ = attr;
   if (body->name_ == std::string(RigidBodyTree::kWorldLinkName))
-    throw runtime_error(
-        "ERROR: do not name a link 'world', it is a reserved name");
->>>>>>> aa179083
+    return false;
 
   XMLElement* inertial_node = node->FirstChildElement("inertial");
   if (inertial_node) parseInertial(body, inertial_node, model);
@@ -432,7 +425,7 @@
   // Checks if this joint connects to the world and, if so, terminates this
   // method call. This is because joints that connect to the world are processed
   // separately.
-  if (parent_name == "world") return;
+  if (parent_name == std::string(RigidBodyTree::kWorldLinkName)) return;
 
   int parent_index = findLinkIndex(model, parent_name);
   if (parent_index < 0)
@@ -588,9 +581,10 @@
 }
 
 /**
- * Searches for a joint that connects the URDF model to a link called "world".
- * If it finds such a joint, it updates the weld_to_frame parameter with the
- * offset specified by the joint.
+ * Searches for a joint that connects the URDF model to a link with a name equal
+ * to the string defined by RigidBodyTree::kWorldLinkName. If it finds such a
+ * joint, it updates the weld_to_frame parameter with the offset specified by
+ * the joint.
  *
  * An exception is thrown if no such joint is found, or if multiple
  * world-connecting joints are found.
@@ -615,7 +609,7 @@
     parseJointKeyParams(joint_node, joint_name, joint_type, parent_name,
                         child_name);
 
-    if (parent_name == "world") {
+    if (parent_name == std::string(RigidBodyTree::kWorldLinkName)) {
       // Ensures only one joint connects the model to the world.
       if (found_world_joint)
         throw runtime_error(
@@ -633,7 +627,7 @@
 
       if (weld_to_frame == nullptr) weld_to_frame.reset(new RigidBodyFrame());
 
-      weld_to_frame->name = "world";
+      weld_to_frame->name = std::string(RigidBodyTree::kWorldLinkName);
       weld_to_frame->transform_to_body = transform_to_parent_body;
 
       if (joint_type == "fixed") {
@@ -692,7 +686,7 @@
       const char* name_attr = link_node->Attribute("name");
       if (!name_attr)
         throw runtime_error("ERROR: link tag is missing name attribute");
-      if (std::string(name_attr) == "world") {
+      if (std::string(name_attr) == std::string(RigidBodyTree::kWorldLinkName)) {
         // A world link was specified within the URDF. The following code
         // verifies that parameter weld_to_frame is not specified. It throws an
         // exception if it is since the model being added is connected to the
