#include <iostream>

#include "drake/common/find_resource.h"
#include "drake/geometry/collision_filter_declaration.h"
#include "drake/geometry/meshcat_visualizer.h"
#include "drake/geometry/optimization/hpolyhedron.h"
#include "drake/geometry/optimization/polytope_cover.h"
#include "drake/multibody/inverse_kinematics/inverse_kinematics.h"
#include "drake/multibody/parsing/parser.h"
#include "drake/multibody/rational_forward_kinematics/cspace_free_region.h"
#include "drake/solvers/common_solver_option.h"
#include "drake/solvers/gurobi_solver.h"
#include "drake/solvers/mosek_solver.h"
#include "drake/solvers/solve.h"
#include "drake/systems/framework/diagram_builder.h"

namespace drake {
namespace multibody {
class IiwaDiagram {
 public:
  IiwaDiagram() : meshcat_{std::make_shared<geometry::Meshcat>()} {
    systems::DiagramBuilder<double> builder;
    auto [plant, sg] = AddMultibodyPlantSceneGraph(&builder, 0.);
    plant_ = &plant;
    scene_graph_ = &sg;

    multibody::Parser parser(plant_);
    const std::string iiwa_file_path = FindResourceOrThrow(
        "drake/manipulation/models/iiwa_description/sdf/"
        "iiwa14_coarse_collision.sdf");
    const auto iiwa_instance = parser.AddModelFromFile(iiwa_file_path, "iiwa");
    plant_->WeldFrames(plant_->world_frame(),
                       plant_->GetFrameByName("iiwa_link_0"));

    const std::string schunk_file_path = FindResourceOrThrow(
        "drake/manipulation/models/wsg_50_description/sdf/"
        "schunk_wsg_50_welded_fingers.sdf");

    const Frame<double>& link7 =
        plant_->GetFrameByName("iiwa_link_7", iiwa_instance);
    const math::RigidTransformd X_7G(
        math::RollPitchYaw<double>(M_PI_2, 0, M_PI_2),
        Eigen::Vector3d(0, 0, 0.114));
    const auto wsg_instance =
        parser.AddModelFromFile(schunk_file_path, "gripper");
    const auto& schunk_frame = plant_->GetFrameByName("body", wsg_instance);
    plant_->WeldFrames(link7, schunk_frame, X_7G);
    // SceneGraph should ignore the collision between any geometries on the
    // gripper, and between the gripper and link 6
    geometry::GeometrySet gripper_link6_geometries;
    auto add_gripper_geometries =
        [this, wsg_instance,
         &gripper_link6_geometries](const std::string& body_name) {
          const geometry::FrameId frame_id = plant_->GetBodyFrameIdOrThrow(
              plant_->GetBodyByName(body_name, wsg_instance).index());
          gripper_link6_geometries.Add(frame_id);
        };
    add_gripper_geometries("body");
    add_gripper_geometries("left_finger");
    add_gripper_geometries("right_finger");

    const geometry::FrameId link_6_frame_id = plant_->GetBodyFrameIdOrThrow(
        plant_->GetBodyByName("iiwa_link_6", iiwa_instance).index());
    const auto& inspector = scene_graph_->model_inspector();
    const std::vector<geometry::GeometryId> link_6_geometries =
        inspector.GetGeometries(link_6_frame_id, geometry::Role::kProximity);
    for (const auto geometry : link_6_geometries) {
      gripper_link6_geometries.Add(geometry);
    }

    scene_graph_->collision_filter_manager().Apply(
        geometry::CollisionFilterDeclaration().ExcludeWithin(
            gripper_link6_geometries));

    const std::string shelf_file_path =
        FindResourceOrThrow("drake/sos_iris_certifier/shelves.sdf");
    const auto shelf_instance =
        parser.AddModelFromFile(shelf_file_path, "shelves");
    const auto& shelf_frame =
        plant_->GetFrameByName("shelves_body", shelf_instance);
    const math::RigidTransformd X_WShelf(Eigen::Vector3d(0.8, 0, 0.4));
    plant_->WeldFrames(plant_->world_frame(), shelf_frame, X_WShelf);

    plant_->Finalize();

    geometry::MeshcatVisualizerParams meshcat_params{};
    meshcat_params.role = geometry::Role::kProximity;
    visualizer_ = &geometry::MeshcatVisualizer<double>::AddToBuilder(
        &builder, *scene_graph_, meshcat_, meshcat_params);
    diagram_ = builder.Build();
  }

  const systems::Diagram<double>& diagram() const { return *diagram_; }

  const multibody::MultibodyPlant<double>& plant() const { return *plant_; }

  const geometry::SceneGraph<double>& scene_graph() const {
    return *scene_graph_;
  }

 private:
  std::unique_ptr<systems::Diagram<double>> diagram_;
  multibody::MultibodyPlant<double>* plant_;
  geometry::SceneGraph<double>* scene_graph_;
  std::shared_ptr<geometry::Meshcat> meshcat_;
  geometry::MeshcatVisualizer<double>* visualizer_;
};

Eigen::VectorXd FindInitialPosture(const MultibodyPlant<double>& plant,
                                   systems::Context<double>* plant_context) {
  InverseKinematics ik(plant, plant_context);
  const auto& link7 = plant.GetFrameByName("iiwa_link_7");
  const auto& shelf = plant.GetFrameByName("shelves_body");
  ik.AddPositionConstraint(link7, Eigen::Vector3d::Zero(), shelf,
                           Eigen::Vector3d(-0.4, -0.2, -0.2),
                           Eigen::Vector3d(-.1, 0.2, 0.2));
  ik.AddMinimumDistanceConstraint(0.02);

  Eigen::Matrix<double, 7, 1> q_init;
  q_init << 0.1, 0.3, 0.2, 0.5, 0.4, 0.3, 0.2;
  ik.get_mutable_prog()->SetInitialGuess(ik.q(), q_init);
  const auto result = solvers::Solve(ik.prog());
  if (!result.is_success()) {
    drake::log()->warn("Cannot find the posture\n");
  }
  return result.GetSolution(ik.q());
}

void BuildCandidateCspacePolytope(const Eigen::VectorXd q_free,
                                  Eigen::MatrixXd* C, Eigen::VectorXd* d) {
  const int C_rows = 23;
  C->resize(C_rows, 7);
  // Create arbitrary polytope normals.
  // clang-format off
  (*C) << 0.5, 0.3, 0.2, -0.1, -1, 0, 0.5,
          -0.1, 0.4, 0.2, 0.1, 0.5, -0.2, 0.3,
          0.4, 1.2, -0.3, 0.2, 0.1, 0.4, 0.5,
          -0.5, -2, -1.5, 0.3, 0.6, 0.1, -0.2,
          0.2, 0.1, -0.5, 0.3, 0.4, 1.4, 0.5,
          0.1, -0.5, 0.4, 1.5, -0.3, 0.2, 0.1,
          0.2, 0.3, 1.3, 0.2, -0.3, -0.5, -0.2,
          1.4, 0.1, -0.1, 0.2, -0.3, 0.1, 0.5,
          -1.1, 0.2, 0.3, -0.1, 0.5, 0.2, -0.1,
          0.2, -0.3, -1.2, 0.5, -0.3, 0.1, 0.3,
          0.2, -1.5, 0.1, 0.4, -0.3, -0.2, 0.6,
          0.1, 0.4, -0.2, 0.3, 0.9, -0.5, 0.8,
          -0.2, 0.3, -0.1, 0.8, -0.4, 0.2, 1.4,
          0.1, -0.2, 0.2, -0.3, 1.2, -0.3, 0.1,
          0.3, -0.1, 0.2, 0.5, -0.3, -2.1, 1.2,
          0.4, -0.3, 1.5, -0.3, 1.8, -0.1, 0.4,
          1.2, -0.3, 0.4, 0.8, 1.2, -0.4, -0.8,
          0.4, -0.2, 0.5, 1.4, 0.7, -0.2, -0.9,
          -0.1, 0.4, -0.2, 0.3, 1.5, 0.1, -0.6,
          -0.1, -0.3, 0.2, 1.1, -1.2, 1.3, 2.1,
          0.1, -0.4, 0.2, 1.3, 1.2, 0.3, -1.1,
          0.1, -1.4, 0.2, 0.3, 0.2, 0.3, -0.7,
          -0.3, -0.5, 0.4, -1.5, -0.2, 1.3, -2.1;
  // clang-format on
  for (int i = 0; i < C_rows; ++i) {
    C->row(i).normalize();
  }
  *d = (*C) * (q_free / 2).array().tan().matrix() +
       0.0001 * Eigen::VectorXd::Ones(C_rows);
  if (!geometry::optimization::HPolyhedron(*C, *d).IsBounded()) {
    throw std::runtime_error("C*t <= d is not bounded");
  }
}

int DoMain() {
  // Ensure that we have the MOSEK license for the entire duration of this test,
  // so that we do not have to release and re-acquire the license for every
  // test.
  auto mosek_license = drake::solvers::MosekSolver::AcquireLicense();
  const IiwaDiagram iiwa_diagram{};
  auto diagram_context = iiwa_diagram.diagram().CreateDefaultContext();
  auto& plant_context =
      iiwa_diagram.plant().GetMyMutableContextFromRoot(diagram_context.get());
  const auto q0 = FindInitialPosture(iiwa_diagram.plant(), &plant_context);
  iiwa_diagram.plant().SetPositions(&plant_context, q0);
  iiwa_diagram.diagram().Publish(*diagram_context);

  Eigen::MatrixXd C_init;
  Eigen::VectorXd d_init;
  BuildCandidateCspacePolytope(q0, &C_init, &d_init);

  const CspaceFreeRegion dut(iiwa_diagram.diagram(), &(iiwa_diagram.plant()),
                             &(iiwa_diagram.scene_graph()),
                             SeparatingPlaneOrder::kAffine,
                             CspaceRegionType::kGenericPolytope);

  CspaceFreeRegion::FilteredCollisionPairs filtered_collision_pairs{};

  CspaceFreeRegion::BinarySearchOption binary_search_option{
      .epsilon_max = 0.01,
      .epsilon_min = 0.,
      .max_iters = 2,
      .compute_polytope_volume = true,
      .multi_thread = true};
  solvers::SolverOptions solver_options;
  solver_options.SetOption(solvers::CommonSolverOption::kPrintToConsole, false);
  Eigen::VectorXd d_binary_search;
//  std::vector<SeparatingPlane> separating_planes_sol;
  CspaceFreeRegionSolution cspace_free_region_solution;
  Eigen::VectorXd q_star = Eigen::Matrix<double, 7, 1>::Zero();
  dut.CspacePolytopeBinarySearch(q_star, filtered_collision_pairs, C_init,
                                 d_init, binary_search_option, solver_options,
                                 q0, std::nullopt, &cspace_free_region_solution);
  CspaceFreeRegion::BilinearAlternationOption bilinear_alternation_option{
      .max_iters = 10,
      .convergence_tol = 0.001,
      .lagrangian_backoff_scale = 0.01,
      .redundant_tighten = 0.5,
<<<<<<< HEAD
      .compute_polytope_volume = true};

=======
      .compute_polytope_volume = true,
      .multi_thread = true};
  Eigen::MatrixXd C_final;
  Eigen::VectorXd d_final;
  Eigen::MatrixXd P_final;
  Eigen::VectorXd q_final;
>>>>>>> 2c542902
  dut.CspacePolytopeBilinearAlternation(
      q_star, filtered_collision_pairs, C_init, d_binary_search,
      bilinear_alternation_option, solver_options, q0, std::nullopt,
      &cspace_free_region_solution);
  Eigen::MatrixXd C_final(cspace_free_region_solution.C);
  Eigen::VectorXd d_final(cspace_free_region_solution.d);
  Eigen::MatrixXd P_final(cspace_free_region_solution.P);
  Eigen::VectorXd q_final(cspace_free_region_solution.q);

  // Now partition the certified region C_final * t <= d_final, t_lower <= t <=
  // t_upper into boxes.
  const Eigen::VectorXd t_upper =
      (iiwa_diagram.plant().GetPositionUpperLimits() / 2)
          .array()
          .tan()
          .matrix();
  const Eigen::VectorXd t_lower =
      (iiwa_diagram.plant().GetPositionLowerLimits() / 2)
          .array()
          .tan()
          .matrix();
  const int nq = iiwa_diagram.plant().num_positions();
  Eigen::MatrixXd C_bar(C_final.rows() + 2 * nq, nq);
  C_bar << C_final, Eigen::MatrixXd::Identity(nq, nq),
      -Eigen::MatrixXd::Identity(nq, nq);
  Eigen::VectorXd d_bar(d_final.rows() + 2 * nq);
  d_bar << d_final, t_upper, -t_lower;
  const int num_boxes = 10;
  geometry::optimization::FindInscribedBox find_box(C_bar, d_bar, {},
                                                    std::nullopt);
  find_box.MaximizeBoxVolume();
  std::vector<geometry::optimization::AxisAlignedBox> boxes;
  solvers::GurobiSolver gurobi_solver;
  for (int i = 0; i < num_boxes; ++i) {
    const auto result_box =
        gurobi_solver.Solve(find_box.prog(), std::nullopt, solver_options);
    geometry::optimization::AxisAlignedBox box(
        result_box.GetSolution(find_box.box_lo()),
        result_box.GetSolution(find_box.box_up()));
    drake::log()->info(fmt::format("Box volume {}", box.volume()));
    boxes.push_back(box);
    const auto obstacle = box.Scale(0.9);
    find_box.AddObstacle(obstacle);
  }

  return 0;
}
}  // namespace multibody
}  // namespace drake

int main() { return drake::multibody::DoMain(); }<|MERGE_RESOLUTION|>--- conflicted
+++ resolved
@@ -210,17 +210,9 @@
       .convergence_tol = 0.001,
       .lagrangian_backoff_scale = 0.01,
       .redundant_tighten = 0.5,
-<<<<<<< HEAD
-      .compute_polytope_volume = true};
-
-=======
       .compute_polytope_volume = true,
       .multi_thread = true};
-  Eigen::MatrixXd C_final;
-  Eigen::VectorXd d_final;
-  Eigen::MatrixXd P_final;
-  Eigen::VectorXd q_final;
->>>>>>> 2c542902
+
   dut.CspacePolytopeBilinearAlternation(
       q_star, filtered_collision_pairs, C_init, d_binary_search,
       bilinear_alternation_option, solver_options, q0, std::nullopt,
