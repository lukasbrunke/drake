<<<<<<< HEAD
function runAllTests(numToSkip,options)

% Recurses through the robotlib directories, running all test scripts 
% (in test subdirectories) and all methods/scripts in the examples directory.
%
% @param numToSkip number of tests to skip over.  useful to continue tests
% where you left off last.
%
% @option abort_on_fail stops when one of the scripts throws any error.
% @default true
%
% @options check_dependencies instead of running the tests, simply
% accumulates a list of toolbox dependencies for the files that would have
% run. @default false
%
% A test function is any valid .m file which calls error() if the test
% fails, and returns without error if the test passes.  If bAbortOnFail is
% true, then the error is rethrown immediately, so that you can go in and
% debug the failure.
%
% A .m file in the test or examples directories will not be run if it has
% the string "classdef" or "NOTEST" anywhere in the file. 
%
% This script should always be run (and all tests should pass) before 
% anything is committed back into the robotlib repository.
%

if (nargin<1) numToSkip = 0; end
if (nargin<2) options=struct(); end

if ~isfield(options,'abort_on_fail') options.abort_on_fail = true; end
if ~isfield(options,'check_dependencies') options.check_dependencies = false; end

info.bAbortOnFail = options.abort_on_fail;
info.bCheckDeps = options.check_dependencies;
info.numToSkip = numToSkip;
info.passcount = 0;
info.failcount = 0;
info.initialpwd = pwd;

disp('');

%pause off;
info=run_tests_in('examples',info,false);
info=run_tests_in('.',info,true);
%pause on;

clear robotlib_unit_test;
fprintf(1,'\n Executed %d tests.  %d passed.  %d failed.\n',info.passcount+info.failcount, info.passcount, info.failcount);

if (options.check_dependencies)
  global deps;
  disp('');
  disp('');
  disp('Toolbox Depedencies:');
  disp('--------------------');
  cellfun(@disp,deps);
  clear global deps;
end

end

function info = run_tests_in(pdir,info,bOnlyLookForTestDirs)
% runs tests in a particular trajectory; gets called recursively

  p = pwd;
  cd(pdir);
  disp([pdir,'/']);drawnow;
  files=dir('.');
  
  if (info.bCheckDeps)
    global deps; if isempty(deps), deps={}; end
  end
  
  for i=1:length(files)
    if (files(i).isdir)
      % then recurse into the directory
      if (files(i).name(1)~='.' && ~any(strcmpi(files(i).name,{'dev','slprj'})))  % skip . and dev directories
        info = run_tests_in(files(i).name,info,bOnlyLookForTestDirs && ~strcmpi(files(i).name,'test'));
      end
      continue;
    end
    if (bOnlyLookForTestDirs) continue; end
    if (~strcmpi(files(i).name(end-1:end),'.m')) continue; end
    if (strcmpi(files(i).name,'Contents.m')) continue; end
    
    % reject if there is a notest
    if (checkFile(files(i).name,'NOTEST'))
      continue; 
    end
    
    testname = files(i).name;
    ind=find(testname=='.',1);
    testname=testname(1:(ind-1));

    % if it's a class, see if it implements the static run method()
    isClass = checkFile(files(i).name,'classdef');
    if (isClass && ~ismethod(testname,'run'))
      continue;  % skip classes that aren't runnable
    end
    
    if (info.numToSkip>info.passcount)
      fprintf(1,'%-40s ',testname);
      fprintf(1,'[SKIPPED]\n');
      info.passcount=info.passcount+1;
      continue;
    end

    if (info.bCheckDeps)
      % toolbox dependency analysis:
      d=dependencies.toolboxDependencyAnalysis({testname});
      d = unique({deps{:},d{:}});
%      if (length(d)~=length(deps))  % switch this with the line below for more info
      if 0
        disp(['picked up new dependencies in ',testname,':']);
        cellfun(@disp,setdiff(d,deps));
      end
      deps=d;
      continue;
    end
    
    % If I made it to here, then actually run the file.

    close all;
    megaclear;
    if (exist('rng')) 
      rng('shuffle'); % init rng to current date
    else  % for older versions of matlab
      rand('seed',sum(100*clock));
    end

    s=dbstatus;
    if (any(strcmp('error',{s.cond})))  % when 'dbstop if error' is on, then run without try catch (for debugging) 
      if (isClass) feval([testname,'.run']);
      else feval(testname); end
      fprintf(1,'%-40s ',testname);
      fprintf(1,'[PASSED]\n');
      info.passcount = info.passcount+1;
    else
      attemptsleft=1;
      if (checkFile(files(i).name,'OKTOFAIL'));
        attemptsleft=3;
      end
      
      while (attemptsleft)
        attemptsleft=attemptsleft-1;
        try
          if (isClass) feval([testname,'.run']);
          else feval(testname); end
          fprintf(1,'%-40s ',testname);
          fprintf(1,'[PASSED]\n');
          info.passcount = info.passcount+1;
          attemptsleft=0;
        catch
          fprintf(1,'%-40s ',testname);
          if (attemptsleft>0)
            fprintf(1,'[RETRY]\n');
          else
            fprintf(1,'[FAILED]\n');
            info.failcount = info.failcount+1;
            disp(['Run runAllTests(',num2str(info.passcount),') to continue where you left off']);
            if (info.bAbortOnFail)
              cd(info.initialpwd);
              rethrow(lasterror);
            end
          end
        end
      end
    end
    
    a=warning;
    if (~strcmp(a(1).state,'on'))
      error('somebody turned off warnings on me!');  % see bug 
    end
    
    t = timerfind;
    if (~isempty(t)) stop(t); end
    
  end 
  
  cd(p);
end

function bfound = checkFile(filename,strings)
% opens the file and checks for the existence of the string (or strings)

if ~iscell(strings), strings = {strings}; end

bfound = false;
fid=fopen(filename);
if (fid<0) return; end  % couldn't open the file.  skip it.
while true  % check the file for the string "NOTEST" (case specific)
  tline = fgetl(fid);
  if (~ischar(tline))
    break;
  end
  for i=1:length(strings)
    if (strfind(tline,strings{i}))
      fclose(fid);
      bfound = true;
      return;
    end
  end
end
fclose(fid);

end
=======
function runAllTests()

unitTest(true);
>>>>>>> e7beec7d
<|MERGE_RESOLUTION|>--- conflicted
+++ resolved
@@ -1,213 +1,3 @@
-<<<<<<< HEAD
-function runAllTests(numToSkip,options)
-
-% Recurses through the robotlib directories, running all test scripts 
-% (in test subdirectories) and all methods/scripts in the examples directory.
-%
-% @param numToSkip number of tests to skip over.  useful to continue tests
-% where you left off last.
-%
-% @option abort_on_fail stops when one of the scripts throws any error.
-% @default true
-%
-% @options check_dependencies instead of running the tests, simply
-% accumulates a list of toolbox dependencies for the files that would have
-% run. @default false
-%
-% A test function is any valid .m file which calls error() if the test
-% fails, and returns without error if the test passes.  If bAbortOnFail is
-% true, then the error is rethrown immediately, so that you can go in and
-% debug the failure.
-%
-% A .m file in the test or examples directories will not be run if it has
-% the string "classdef" or "NOTEST" anywhere in the file. 
-%
-% This script should always be run (and all tests should pass) before 
-% anything is committed back into the robotlib repository.
-%
-
-if (nargin<1) numToSkip = 0; end
-if (nargin<2) options=struct(); end
-
-if ~isfield(options,'abort_on_fail') options.abort_on_fail = true; end
-if ~isfield(options,'check_dependencies') options.check_dependencies = false; end
-
-info.bAbortOnFail = options.abort_on_fail;
-info.bCheckDeps = options.check_dependencies;
-info.numToSkip = numToSkip;
-info.passcount = 0;
-info.failcount = 0;
-info.initialpwd = pwd;
-
-disp('');
-
-%pause off;
-info=run_tests_in('examples',info,false);
-info=run_tests_in('.',info,true);
-%pause on;
-
-clear robotlib_unit_test;
-fprintf(1,'\n Executed %d tests.  %d passed.  %d failed.\n',info.passcount+info.failcount, info.passcount, info.failcount);
-
-if (options.check_dependencies)
-  global deps;
-  disp('');
-  disp('');
-  disp('Toolbox Depedencies:');
-  disp('--------------------');
-  cellfun(@disp,deps);
-  clear global deps;
-end
-
-end
-
-function info = run_tests_in(pdir,info,bOnlyLookForTestDirs)
-% runs tests in a particular trajectory; gets called recursively
-
-  p = pwd;
-  cd(pdir);
-  disp([pdir,'/']);drawnow;
-  files=dir('.');
-  
-  if (info.bCheckDeps)
-    global deps; if isempty(deps), deps={}; end
-  end
-  
-  for i=1:length(files)
-    if (files(i).isdir)
-      % then recurse into the directory
-      if (files(i).name(1)~='.' && ~any(strcmpi(files(i).name,{'dev','slprj'})))  % skip . and dev directories
-        info = run_tests_in(files(i).name,info,bOnlyLookForTestDirs && ~strcmpi(files(i).name,'test'));
-      end
-      continue;
-    end
-    if (bOnlyLookForTestDirs) continue; end
-    if (~strcmpi(files(i).name(end-1:end),'.m')) continue; end
-    if (strcmpi(files(i).name,'Contents.m')) continue; end
-    
-    % reject if there is a notest
-    if (checkFile(files(i).name,'NOTEST'))
-      continue; 
-    end
-    
-    testname = files(i).name;
-    ind=find(testname=='.',1);
-    testname=testname(1:(ind-1));
-
-    % if it's a class, see if it implements the static run method()
-    isClass = checkFile(files(i).name,'classdef');
-    if (isClass && ~ismethod(testname,'run'))
-      continue;  % skip classes that aren't runnable
-    end
-    
-    if (info.numToSkip>info.passcount)
-      fprintf(1,'%-40s ',testname);
-      fprintf(1,'[SKIPPED]\n');
-      info.passcount=info.passcount+1;
-      continue;
-    end
-
-    if (info.bCheckDeps)
-      % toolbox dependency analysis:
-      d=dependencies.toolboxDependencyAnalysis({testname});
-      d = unique({deps{:},d{:}});
-%      if (length(d)~=length(deps))  % switch this with the line below for more info
-      if 0
-        disp(['picked up new dependencies in ',testname,':']);
-        cellfun(@disp,setdiff(d,deps));
-      end
-      deps=d;
-      continue;
-    end
-    
-    % If I made it to here, then actually run the file.
-
-    close all;
-    megaclear;
-    if (exist('rng')) 
-      rng('shuffle'); % init rng to current date
-    else  % for older versions of matlab
-      rand('seed',sum(100*clock));
-    end
-
-    s=dbstatus;
-    if (any(strcmp('error',{s.cond})))  % when 'dbstop if error' is on, then run without try catch (for debugging) 
-      if (isClass) feval([testname,'.run']);
-      else feval(testname); end
-      fprintf(1,'%-40s ',testname);
-      fprintf(1,'[PASSED]\n');
-      info.passcount = info.passcount+1;
-    else
-      attemptsleft=1;
-      if (checkFile(files(i).name,'OKTOFAIL'));
-        attemptsleft=3;
-      end
-      
-      while (attemptsleft)
-        attemptsleft=attemptsleft-1;
-        try
-          if (isClass) feval([testname,'.run']);
-          else feval(testname); end
-          fprintf(1,'%-40s ',testname);
-          fprintf(1,'[PASSED]\n');
-          info.passcount = info.passcount+1;
-          attemptsleft=0;
-        catch
-          fprintf(1,'%-40s ',testname);
-          if (attemptsleft>0)
-            fprintf(1,'[RETRY]\n');
-          else
-            fprintf(1,'[FAILED]\n');
-            info.failcount = info.failcount+1;
-            disp(['Run runAllTests(',num2str(info.passcount),') to continue where you left off']);
-            if (info.bAbortOnFail)
-              cd(info.initialpwd);
-              rethrow(lasterror);
-            end
-          end
-        end
-      end
-    end
-    
-    a=warning;
-    if (~strcmp(a(1).state,'on'))
-      error('somebody turned off warnings on me!');  % see bug 
-    end
-    
-    t = timerfind;
-    if (~isempty(t)) stop(t); end
-    
-  end 
-  
-  cd(p);
-end
-
-function bfound = checkFile(filename,strings)
-% opens the file and checks for the existence of the string (or strings)
-
-if ~iscell(strings), strings = {strings}; end
-
-bfound = false;
-fid=fopen(filename);
-if (fid<0) return; end  % couldn't open the file.  skip it.
-while true  % check the file for the string "NOTEST" (case specific)
-  tline = fgetl(fid);
-  if (~ischar(tline))
-    break;
-  end
-  for i=1:length(strings)
-    if (strfind(tline,strings{i}))
-      fclose(fid);
-      bfound = true;
-      return;
-    end
-  end
-end
-fclose(fid);
-
-end
-=======
 function runAllTests()
 
-unitTest(true);
->>>>>>> e7beec7d
+unitTest(true);