--- conflicted
+++ resolved
@@ -251,21 +251,6 @@
 HPolyhedron IrisInConfigurationSpace(
     const multibody::MultibodyPlant<double>& plant,
     const systems::Context<double>& context,
-    const IrisOptions& options = IrisOptions());
-
-<<<<<<< HEAD
-/** A deprecated variation of the IrisInConfigurationSpace method where the
-initial Iris seed configuration is provided explicitly instead of via the
-context.
-
-@ingroup geometry_optimization
-*/
-DRAKE_DEPRECATED("2022-03-01",
-                 "Use IrisInConfigurationSpace() with sample set in context.")
-HPolyhedron IrisInConfigurationSpace(
-    const multibody::MultibodyPlant<double>& plant,
-    const systems::Context<double>& context,
-    const Eigen::Ref<const Eigen::VectorXd>& sample,
     const IrisOptions& options = IrisOptions());
 
 /** A variation of the Iris (Iterative Region Inflation by Semidefinite
@@ -309,8 +294,6 @@
               const std::shared_ptr<SamePointConstraint>& same_point_constraint,
               HPolyhedron* P_ptr, Hyperellipsoid* E_ptr);
 
-=======
->>>>>>> 5e6ff1a4
 }  // namespace optimization
 }  // namespace geometry
 }  // namespace drake