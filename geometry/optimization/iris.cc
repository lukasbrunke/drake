#include "drake/geometry/optimization/iris.h"

#include <algorithm>
#include <limits>
#include <optional>
#include <tuple>
#include <unordered_map>
#include <unordered_set>
#include <utility>
#include <vector>

#include "drake/common/symbolic/expression.h"
#include "drake/geometry/optimization/cartesian_product.h"
#include "drake/geometry/optimization/convex_set.h"
#include "drake/geometry/optimization/minkowski_sum.h"
#include "drake/geometry/optimization/vpolytope.h"
#include "drake/math/autodiff_gradient.h"
#include "drake/multibody/plant/multibody_plant.h"
#include "drake/solvers/choose_best_solver.h"
#include "drake/solvers/ipopt_solver.h"
#include "drake/solvers/snopt_solver.h"

namespace drake {
namespace geometry {
namespace optimization {

using Eigen::MatrixXd;
using Eigen::Ref;
using Eigen::Vector3d;
using Eigen::VectorXd;
using math::RigidTransform;
using multibody::Body;
using multibody::Frame;
using multibody::JacobianWrtVariable;
using multibody::MultibodyPlant;
using solvers::Binding;
using solvers::Constraint;
using solvers::MathematicalProgram;
using symbolic::Expression;
using systems::Context;

HPolyhedron Iris(const ConvexSets& obstacles, const Ref<const VectorXd>& sample,
                 const HPolyhedron& domain, const IrisOptions& options) {
  const int dim = sample.size();
  const int N = obstacles.size();
  DRAKE_DEMAND(domain.ambient_dimension() == dim);
  for (int i = 0; i < N; ++i) {
    DRAKE_DEMAND(obstacles[i]->ambient_dimension() == dim);
  }
  DRAKE_DEMAND(domain.IsBounded());
  const double kEpsilonEllipsoid = 1e-2;
  Hyperellipsoid E = Hyperellipsoid::MakeHypersphere(kEpsilonEllipsoid, sample);
  HPolyhedron P = domain;

  // On each iteration, we will build the collision-free polytope represented as
  // {x | A * x <= b}.  Here we pre-allocate matrices of the maximum size.
  Eigen::Matrix<double, Eigen::Dynamic, Eigen::Dynamic, Eigen::RowMajor> A(
      domain.A().rows() + N, dim);
  VectorXd b(domain.A().rows() + N);
  A.topRows(domain.A().rows()) = domain.A();
  b.head(domain.A().rows()) = domain.b();
  // Use pairs {scale, index}, so that I can back out the indices after a sort.
  std::vector<std::pair<double, int>> scaling(N);
  MatrixXd closest_points(dim, N);

  double best_volume = E.Volume();
  int iteration = 0;
  MatrixXd tangent_matrix;

  while (true) {
    DRAKE_ASSERT(best_volume > 0);
    // Find separating hyperplanes
    for (int i = 0; i < N; ++i) {
      const auto touch = E.MinimumUniformScalingToTouch(*obstacles[i]);
      scaling[i].first = touch.first;
      scaling[i].second = i;
      closest_points.col(i) = touch.second;
    }
    std::sort(scaling.begin(), scaling.end());

    int num_constraints = domain.A().rows();
    tangent_matrix = 2.0 * E.A().transpose() * E.A();
    for (int i = 0; i < N; ++i) {
      // Only add a constraint if this obstacle still has overlap with the set
      // that has been constructed so far on this iteration.
      if (HPolyhedron(A.topRows(num_constraints), b.head(num_constraints))
              .IntersectsWith(*obstacles[scaling[i].second])) {
        // Add the tangent to the (scaled) ellipsoid at this point as a
        // constraint.
        const VectorXd point = closest_points.col(scaling[i].second);
        A.row(num_constraints) =
            (tangent_matrix * (point - E.center())).normalized();
        b[num_constraints] = A.row(num_constraints) * point;
        num_constraints++;
      }
    }

    if (options.require_sample_point_is_contained &&
        ((A.topRows(num_constraints) * sample).array() >=
         b.head(num_constraints).array())
            .any()) {
      break;
    }
    P = HPolyhedron(A.topRows(num_constraints), b.head(num_constraints));

    iteration++;
    if (iteration >= options.iteration_limit) {
      break;
    }

    E = P.MaximumVolumeInscribedEllipsoid();
    const double volume = E.Volume();
    const double delta_volume = volume - best_volume;
    if (delta_volume <= options.termination_threshold) {
      break;
    }
    if (delta_volume / best_volume <= options.relative_termination_threshold) {
      break;
    }
    best_volume = volume;
  }

  return P;
}

namespace {
// Constructs a ConvexSet for each supported Shape and adds it to the set.
class IrisConvexSetMaker final : public ShapeReifier {
 public:
  DRAKE_NO_COPY_NO_MOVE_NO_ASSIGN(IrisConvexSetMaker)

  IrisConvexSetMaker(const QueryObject<double>& query,
                     std::optional<FrameId> reference_frame)
      : query_{query}, reference_frame_{reference_frame} {};

  void set_reference_frame(const FrameId& reference_frame) {
    DRAKE_DEMAND(reference_frame.is_valid());
    *reference_frame_ = reference_frame;
  }

  void set_geometry_id(const GeometryId& geom_id) { geom_id_ = geom_id; }

  using ShapeReifier::ImplementGeometry;

  void ImplementGeometry(const Box&, void* data) {
    DRAKE_DEMAND(geom_id_.is_valid());
    auto& set = *static_cast<copyable_unique_ptr<ConvexSet>*>(data);
    // Note: We choose HPolyhedron over VPolytope here, but the IRIS paper
    // discusses a significant performance improvement using a "least-distance
    // programming" instance from CVXGEN that exploited the VPolytope
    // representation.  So we may wish to revisit this.
    set = std::make_unique<HPolyhedron>(query_, geom_id_, reference_frame_);
  }

  void ImplementGeometry(const Capsule&, void* data) {
    DRAKE_DEMAND(geom_id_.is_valid());
    auto& set = *static_cast<copyable_unique_ptr<ConvexSet>*>(data);
    set = std::make_unique<MinkowskiSum>(query_, geom_id_, reference_frame_);
  }

  void ImplementGeometry(const Cylinder&, void* data) {
    DRAKE_DEMAND(geom_id_.is_valid());
    auto& set = *static_cast<copyable_unique_ptr<ConvexSet>*>(data);
    set =
        std::make_unique<CartesianProduct>(query_, geom_id_, reference_frame_);
  }

  void ImplementGeometry(const Ellipsoid&, void* data) {
    DRAKE_DEMAND(geom_id_.is_valid());
    auto& set = *static_cast<copyable_unique_ptr<ConvexSet>*>(data);
    set = std::make_unique<Hyperellipsoid>(query_, geom_id_, reference_frame_);
  }

  void ImplementGeometry(const HalfSpace&, void* data) {
    DRAKE_DEMAND(geom_id_.is_valid());
    auto& set = *static_cast<copyable_unique_ptr<ConvexSet>*>(data);
    set = std::make_unique<HPolyhedron>(query_, geom_id_, reference_frame_);
  }

  void ImplementGeometry(const Sphere&, void* data) {
    DRAKE_DEMAND(geom_id_.is_valid());
    auto& set = *static_cast<copyable_unique_ptr<ConvexSet>*>(data);
    set = std::make_unique<Hyperellipsoid>(query_, geom_id_, reference_frame_);
  }

  void ImplementGeometry(const Convex&, void* data) {
    DRAKE_DEMAND(geom_id_.is_valid());
    auto& set = *static_cast<copyable_unique_ptr<ConvexSet>*>(data);
    set = std::make_unique<VPolytope>(query_, geom_id_, reference_frame_);
  }

 private:
  const QueryObject<double>& query_{};
  std::optional<FrameId> reference_frame_{};
  GeometryId geom_id_{};
};

}  // namespace

ConvexSets MakeIrisObstacles(const QueryObject<double>& query_object,
                             std::optional<FrameId> reference_frame) {
  const SceneGraphInspector<double>& inspector = query_object.inspector();
  const GeometrySet all_ids(inspector.GetAllGeometryIds());
  const std::unordered_set<GeometryId> geom_ids =
      inspector.GetGeometryIds(all_ids, Role::kProximity);
  ConvexSets sets(geom_ids.size());

  IrisConvexSetMaker maker(query_object, reference_frame);
  int count = 0;
  for (GeometryId geom_id : geom_ids) {
    maker.set_geometry_id(geom_id);
    inspector.GetShape(geom_id).Reify(&maker, &sets[count++]);
  }
  return sets;
}

namespace {
<<<<<<< HEAD
=======

// Takes q, p_AA, and p_BB and enforces that p_WA == p_WB.
//class SamePointConstraint : public Constraint {
// public:
//  DRAKE_NO_COPY_NO_MOVE_NO_ASSIGN(SamePointConstraint)
//
//  SamePointConstraint(const MultibodyPlant<double>* plant,
//                      const Context<double>& context)
//      : Constraint(3, plant->num_positions() + 6, Vector3d::Zero(),
//                            Vector3d::Zero()),
//        plant_(plant),
//        context_(plant->CreateDefaultContext()) {
//    DRAKE_DEMAND(plant_ != nullptr);
//    context_->SetTimeStateAndParametersFrom(context);
//  }
//
//  ~SamePointConstraint() override {}
//
//  void set_frameA(const multibody::Frame<double>* frame) { frameA_ = frame; }
//
//  void set_frameB(const multibody::Frame<double>* frame) { frameB_ = frame; }
//
//  void EnableSymbolic() {
//    if (symbolic_plant_ != nullptr) {
//      return;
//    }
//    symbolic_plant_ = systems::System<double>::ToSymbolic(*plant_);
//    symbolic_context_ = symbolic_plant_->CreateDefaultContext();
//    symbolic_context_->SetTimeStateAndParametersFrom(*context_);
//  }
//
// private:
//  void DoEval(const Eigen::Ref<const Eigen::VectorXd>& x,
//              Eigen::VectorXd* y) const override {
//    DRAKE_DEMAND(frameA_ != nullptr);
//    DRAKE_DEMAND(frameB_ != nullptr);
//    VectorXd q = x.head(plant_->num_positions());
//    Vector3d p_AA = x.template segment<3>(plant_->num_positions()),
//             p_BB = x.template tail<3>();
//    Vector3d p_WA, p_WB;
//    plant_->SetPositions(context_.get(), q);
//    plant_->CalcPointsPositions(*context_, *frameA_, p_AA,
//                                plant_->world_frame(), &p_WA);
//    plant_->CalcPointsPositions(*context_, *frameB_, p_BB,
//                                plant_->world_frame(), &p_WB);
//    *y = p_WA - p_WB;
//  }
////
  // p_WA = X_WA(q)*p_AA
  // dp_WA = Jq_v_WA*dq + X_WA(q)*dp_AA
//  void DoEval(const Eigen::Ref<const AutoDiffVecXd>& x,
//              AutoDiffVecXd* y) const override {
//    DRAKE_DEMAND(frameA_ != nullptr);
//    DRAKE_DEMAND(frameB_ != nullptr);
//    VectorX<AutoDiffXd> q = x.head(plant_->num_positions());
//    Vector3<AutoDiffXd> p_AA = x.template segment<3>(plant_->num_positions()),
//                        p_BB = x.template tail<3>();
//    plant_->SetPositions(context_.get(), ExtractDoubleOrThrow(q));
//    const RigidTransform<double>& X_WA =
//        plant_->EvalBodyPoseInWorld(*context_, frameA_->body());
//    const RigidTransform<double>& X_WB =
//        plant_->EvalBodyPoseInWorld(*context_, frameB_->body());
//    Eigen::Matrix3Xd Jq_v_WA(3, plant_->num_positions()),
//        Jq_v_WB(3, plant_->num_positions());
//    plant_->CalcJacobianTranslationalVelocity(
//        *context_, JacobianWrtVariable::kQDot, *frameA_,
//        ExtractDoubleOrThrow(p_AA), plant_->world_frame(),
//        plant_->world_frame(), &Jq_v_WA);
//    plant_->CalcJacobianTranslationalVelocity(
//        *context_, JacobianWrtVariable::kQDot, *frameB_,
//        ExtractDoubleOrThrow(p_BB), plant_->world_frame(),
//        plant_->world_frame(), &Jq_v_WB);
//
//    const Eigen::Vector3d y_val =
//        X_WA * math::ExtractValue(p_AA) - X_WB * math::ExtractValue(p_BB);
//    Eigen::Matrix3Xd dy(3, plant_->num_positions() + 6);
//    dy << Jq_v_WA - Jq_v_WB, X_WA.rotation().matrix(),
//        -X_WB.rotation().matrix();
//    *y = math::InitializeAutoDiff(y_val, dy * math::ExtractGradient(x));
//  }
//
//  void DoEval(const Ref<const VectorX<symbolic::Variable>>& x,
//              VectorX<symbolic::Expression>* y) const override {
//    DRAKE_DEMAND(symbolic_plant_ != nullptr);
//    DRAKE_DEMAND(frameA_ != nullptr);
//    DRAKE_DEMAND(frameB_ != nullptr);
//    const Frame<Expression>& frameA =
//        symbolic_plant_->get_frame(frameA_->index());
//    const Frame<Expression>& frameB =
//        symbolic_plant_->get_frame(frameB_->index());
//    VectorX<Expression> q = x.head(plant_->num_positions());
//    Vector3<Expression> p_AA = x.template segment<3>(plant_->num_positions()),
//                        p_BB = x.template tail<3>();
//    Vector3<Expression> p_WA, p_WB;
//    symbolic_plant_->SetPositions(symbolic_context_.get(), q);
//    symbolic_plant_->CalcPointsPositions(*symbolic_context_, frameA, p_AA,
//                                         symbolic_plant_->world_frame(), &p_WA);
//    symbolic_plant_->CalcPointsPositions(*symbolic_context_, frameB, p_BB,
//                                         symbolic_plant_->world_frame(), &p_WB);
//    *y = p_WA - p_WB;
//  }
//
//  const MultibodyPlant<double>* const plant_;
//  const multibody::Frame<double>* frameA_{nullptr};
//  const multibody::Frame<double>* frameB_{nullptr};
//  std::unique_ptr<Context<double>> context_;
//
//  std::unique_ptr<MultibodyPlant<Expression>> symbolic_plant_{nullptr};
//  std::unique_ptr<Context<Expression>> symbolic_context_{nullptr};
//};

>>>>>>> ff1ce4bb
// Defines a MathematicalProgram to solve the problem
// min_q (q-d) CᵀC (q-d)
// s.t. setA in frameA and setB in frameB are in collision in q.
//      Aq ≤ b.
// where C, d are the matrix and center from the hyperellipsoid E.
//
// The class design supports repeated solutions of the (nearly) identical
// problem from different initial guesses.
class ClosestCollisionProgram {
 public:
  ClosestCollisionProgram(
      std::shared_ptr<SamePointConstraint> same_point_constraint,
      const multibody::Frame<double>& frameA,
      const multibody::Frame<double>& frameB, const ConvexSet& setA,
      const ConvexSet& setB, const Hyperellipsoid& E,
      const Eigen::Ref<const Eigen::MatrixXd>& A,
      const Eigen::Ref<const Eigen::VectorXd>& b) {
    q_ = prog_.NewContinuousVariables(A.cols(), "q");

    P_constraint_ = prog_.AddLinearConstraint(
        A,
        VectorXd::Constant(b.size(), -std::numeric_limits<double>::infinity()),
        b, q_);

    // Scale the objective so the eigenvalues are close to 1, using
    // scale*lambda_min = 1/scale*lambda_max.
    const MatrixXd Asq = E.A().transpose() * E.A();
    Eigen::SelfAdjointEigenSolver<Eigen::MatrixXd> es(Asq);
    const double scale = 1.0 / std::sqrt(es.eigenvalues().maxCoeff() *
                                         es.eigenvalues().minCoeff());
    prog_.AddQuadraticErrorCost(scale * Asq, E.center(), q_);

    auto p_AA = prog_.NewContinuousVariables<3>("p_AA");
    auto p_BB = prog_.NewContinuousVariables<3>("p_BB");
    setA.AddPointInSetConstraints(&prog_, p_AA);
    setB.AddPointInSetConstraints(&prog_, p_BB);

    same_point_constraint->set_frameA(&frameA);
    same_point_constraint->set_frameB(&frameB);
    prog_.AddConstraint(same_point_constraint, {q_, p_AA, p_BB});

    // Help nonlinear optimizers (e.g. SNOPT) avoid trivial local minima at the
    // origin.
    prog_.SetInitialGuess(p_AA, Vector3d::Constant(.01));
    prog_.SetInitialGuess(p_BB, Vector3d::Constant(.01));
  }

  void UpdatePolytope(const Eigen::Ref<const Eigen::MatrixXd>& A,
                      const Eigen::Ref<const Eigen::VectorXd>& b) {
    P_constraint_->evaluator()->UpdateCoefficients(
        A,
        VectorXd::Constant(b.size(), -std::numeric_limits<double>::infinity()),
        b);
  }

  // Returns true iff a collision is found.
  // Sets `closest` to an optimizing solution q*, if a solution is found.
  bool Solve(const solvers::SolverInterface& solver,
             const Eigen::Ref<const Eigen::VectorXd>& q_guess,
             VectorXd* closest) {
    prog_.SetInitialGuess(q_, q_guess);
    solvers::MathematicalProgramResult result;
    solver.Solve(prog_, std::nullopt, std::nullopt, &result);
    if (result.is_success()) {
      *closest = result.GetSolution(q_);
      return true;
    }
    return false;
  }

 private:
  MathematicalProgram prog_;
  solvers::VectorXDecisionVariable q_;
  std::optional<Binding<solvers::LinearConstraint>> P_constraint_{};
};

// Takes a constraint bound to another mathematical program and defines a new
// constraint that is the negation of one index and one (lower/upper) bound.
class CounterExampleConstraint : public Constraint {
 public:
  DRAKE_NO_COPY_NO_MOVE_NO_ASSIGN(CounterExampleConstraint)

  explicit CounterExampleConstraint(const MathematicalProgram* prog)
      : Constraint(1, prog->num_vars(),
                   Vector1d(-std::numeric_limits<double>::infinity()),
                   Vector1d::Constant(-kSolverConstraintTolerance - 1e-14)),
        prog_{prog} {
    DRAKE_DEMAND(prog != nullptr);
  }

  ~CounterExampleConstraint() = default;

  // Sets the actual constraint to be falsified, overwriting any previously set
  // constraints. The Binding<Constraint> must remain valid for the lifetime of
  // this object (or until a new Binding<Constraint> is set).
  void set(const Binding<Constraint>* binding_with_constraint_to_be_falsified,
           int index, bool falsify_lower_bound) {
    DRAKE_DEMAND(binding_with_constraint_to_be_falsified != nullptr);
    const int N =
        binding_with_constraint_to_be_falsified->evaluator()->num_constraints();
    DRAKE_DEMAND(index >= 0 && index < N);
    binding_ = binding_with_constraint_to_be_falsified;
    index_ = index;
    falsify_lower_bound_ = falsify_lower_bound;
  }

 private:
  void DoEval(const Eigen::Ref<const Eigen::VectorXd>& x,
              Eigen::VectorXd* y) const override {
    DRAKE_DEMAND(binding_ != nullptr);
    const double val = prog_->EvalBinding(*binding_, x)[index_];
    if (falsify_lower_bound_) {
      // val - lb <= -kSolverConstraintTolerance < 0.
      (*y)[0] = val - binding_->evaluator()->lower_bound()[index_];
    } else {
      // ub - val <= -kSolverConstraintTolerance < 0.
      (*y)[0] = binding_->evaluator()->upper_bound()[index_] - val;
    }
  }

  void DoEval(const Eigen::Ref<const AutoDiffVecXd>& x,
              AutoDiffVecXd* y) const override {
    DRAKE_DEMAND(binding_ != nullptr);
    const AutoDiffXd val = prog_->EvalBinding(*binding_, x)[index_];
    if (falsify_lower_bound_) {
      // val - lb <= -kSolverConstraintTolerance < 0.
      (*y)[0] = val - binding_->evaluator()->lower_bound()[index_];
    } else {
      // ub - val <= -kSolverConstraintTolerance < 0.
      (*y)[0] = binding_->evaluator()->upper_bound()[index_] - val;
    }
  }

  void DoEval(const Ref<const VectorX<symbolic::Variable>>&,
              VectorX<symbolic::Expression>*) const override {
    // MathematicalProgram::EvalBinding doesn't support symbolic, and we
    // shouldn't get here.
    throw std::logic_error(
        "CounterExampleConstraint doesn't support DoEval for symbolic.");
  }

  const MathematicalProgram* prog_{};
  const Binding<Constraint>* binding_{};
  int index_{0};
  bool falsify_lower_bound_{true};

  // To find a counter-example for a constraints,
  //  g(x) ≤ ub,
  // we need to ask the solver to find
  //  g(x) + kSolverConstraintTolerance > ub,
  // which we implement as
  //  g(x) + kSolverConstraintTolerance ≥ ub + eps.
  // The variable is static so that it is initialized by the time it is accessed
  // in the initializer list of the constructor.
  // TODO(russt): We need a more robust way to get this from the solver. This
  // value works for SNOPT and is reasonable for most solvers.
  static constexpr double kSolverConstraintTolerance{1e-6};
};

// Defines a MathematicalProgram to solve the problem
// min_q (q-d)*CᵀC(q-d)
// s.t. counter-example-constraint
//      Aq ≤ b.
// where C, d are the matrix and center from the hyperellipsoid E.
//
// The class design supports repeated solutions of the (nearly) identical
// problem from different initial guesses.
class CounterExampleProgram {
 public:
  CounterExampleProgram(
      std::shared_ptr<CounterExampleConstraint> counter_example_constraint,
      const Hyperellipsoid& E, const Eigen::Ref<const Eigen::MatrixXd>& A,
      const Eigen::Ref<const Eigen::VectorXd>& b) {
    q_ = prog_.NewContinuousVariables(A.cols(), "q");

    P_constraint_ = prog_.AddLinearConstraint(
        A,
        VectorXd::Constant(b.size(), -std::numeric_limits<double>::infinity()),
        b, q_);
    // Scale the objective so the eigenvalues are close to 1, using
    // scale*lambda_min = 1/scale*lambda_max.
    const MatrixXd Asq = E.A().transpose() * E.A();
    Eigen::SelfAdjointEigenSolver<Eigen::MatrixXd> es(Asq);
    const double scale = 1.0 / std::sqrt(es.eigenvalues().maxCoeff() *
                                         es.eigenvalues().minCoeff());
    prog_.AddQuadraticErrorCost(scale * Asq, E.center(), q_);

    prog_.AddConstraint(counter_example_constraint, q_);
  }

  void UpdatePolytope(const Eigen::Ref<const Eigen::MatrixXd>& A,
                      const Eigen::Ref<const Eigen::VectorXd>& b) {
    P_constraint_->evaluator()->UpdateCoefficients(
        A,
        VectorXd::Constant(b.size(), -std::numeric_limits<double>::infinity()),
        b);
  }

  // Returns true iff a counter-example is found.
  // Sets `closest` to an optimizing solution q*, if a solution is found.
  bool Solve(const solvers::SolverInterface& solver,
             const Eigen::Ref<const Eigen::VectorXd>& q_guess,
             VectorXd* closest) {
    prog_.SetInitialGuess(q_, q_guess);
    solvers::MathematicalProgramResult result;
    solver.Solve(prog_, std::nullopt, std::nullopt, &result);
    if (result.is_success()) {
      *closest = result.GetSolution(q_);
      return true;
    }
    return false;
  }

 private:
  MathematicalProgram prog_;
  solvers::VectorXDecisionVariable q_;
  std::optional<Binding<solvers::LinearConstraint>> P_constraint_{};
};

// Add the tangent to the (scaled) ellipsoid at @p point as a
// constraint.
void AddTangentToPolytope(
    const Hyperellipsoid& E, const Eigen::Ref<const Eigen::VectorXd>& point,
    double configuration_space_margin,
    Eigen::Matrix<double, Eigen::Dynamic, Eigen::Dynamic, Eigen::RowMajor>* A,
    Eigen::VectorXd* b, int* num_constraints) {
  while (*num_constraints >= A->rows()) {
    // Increase pre-allocated polytope size.
    A->conservativeResize(A->rows() * 2, A->cols());
    b->conservativeResize(b->rows() * 2);
  }

  A->row(*num_constraints) =
      (E.A().transpose() * E.A() * (point - E.center())).normalized();
  (*b)[*num_constraints] =
      A->row(*num_constraints) * point - configuration_space_margin;
  if (A->row(*num_constraints) * E.center() > (*b)[*num_constraints]) {
    throw std::logic_error(
        "The current center of the IRIS region is within "
        "options.configuration_space_margin of being infeasible.  Check your "
        "sample point and/or any additional constraints you've passed in via "
        "the options. The configuration space surrounding the sample point "
        "must have an interior.");
  }
  *num_constraints += 1;
}

void MakeGuessFeasible(const HPolyhedron& P, const IrisOptions& options,
                       const VectorXd& closest, Eigen::VectorXd* guess) {
  const auto& A = P.A();
  const auto& b = P.b();
  const int N = A.rows();
  if (A.row(N - 1) * *guess - b[N - 1] > 0) {
    // The HPolyhedron uniform sampler wants feasible points.  First
    // try projecting the closest point back into the set.
    *guess = closest - options.configuration_space_margin *
                           A.row(N - 1).normalized().transpose();
    // If this causes a different constraint to be violated, then just
    // go back to the "center" of the set.
    if (!P.PointInSet(*guess)) {
      *guess = P.ChebyshevCenter();
    }
  }
}

struct GeometryPairWithDistance {
  GeometryId geomA;
  GeometryId geomB;
  double distance;

  GeometryPairWithDistance(GeometryId gA, GeometryId gB, double dist)
      : geomA(gA), geomB(gB), distance(dist) {}

  bool operator<(const GeometryPairWithDistance& other) const {
    return distance < other.distance;
  }
};

}  // namespace

HPolyhedron IrisInConfigurationSpace(const MultibodyPlant<double>& plant,
                                     const Context<double>& context,
                                     const IrisOptions& options) {
  // Check the inputs.
  plant.ValidateContext(context);
  const int nq = plant.num_positions();
  const Eigen::VectorXd sample = plant.GetPositions(context);
  const int nc = static_cast<int>(options.configuration_obstacles.size());
  // Note: We require finite joint limits to define the bounding box for the
  // IRIS algorithm.
  DRAKE_DEMAND(plant.GetPositionLowerLimits().array().isFinite().all());
  DRAKE_DEMAND(plant.GetPositionUpperLimits().array().isFinite().all());
  DRAKE_DEMAND(options.num_collision_infeasible_samples >= 0);
  for (int i = 0; i < nc; ++i) {
    DRAKE_DEMAND(options.configuration_obstacles[i]->ambient_dimension() == nq);
    if (options.configuration_obstacles[i]->PointInSet(sample)) {
      throw std::runtime_error(
          fmt::format("The seed point is in configuration obstacle {}", i));
    }
  }

  if (options.prog_with_additional_constraints) {
    DRAKE_DEMAND(options.prog_with_additional_constraints->num_vars() == nq);
    DRAKE_DEMAND(options.num_additional_constraint_infeasible_samples >= 0);
  }

  // Make the polytope and ellipsoid.
  HPolyhedron P = HPolyhedron::MakeBox(plant.GetPositionLowerLimits(),
                                       plant.GetPositionUpperLimits());
  DRAKE_DEMAND(P.A().rows() == 2 * nq);
  const double kEpsilonEllipsoid = 1e-2;
  Hyperellipsoid E = Hyperellipsoid::MakeHypersphere(kEpsilonEllipsoid, sample);

  // Make all of the convex sets and supporting quantities.
  auto query_object =
      plant.get_geometry_query_input_port().Eval<QueryObject<double>>(context);
  const SceneGraphInspector<double>& inspector = query_object.inspector();
  IrisConvexSetMaker maker(query_object, inspector.world_frame_id());
  std::unordered_map<GeometryId, copyable_unique_ptr<ConvexSet>> sets{};
  std::unordered_map<GeometryId, const multibody::Frame<double>*> frames{};
  const std::unordered_set<GeometryId> geom_ids = inspector.GetGeometryIds(
      GeometrySet(inspector.GetAllGeometryIds()), Role::kProximity);
  copyable_unique_ptr<ConvexSet> temp_set;
  for (GeometryId geom_id : geom_ids) {
    // Make all sets in the local geometry frame.
    FrameId frame_id = inspector.GetFrameId(geom_id);
    maker.set_reference_frame(frame_id);
    maker.set_geometry_id(geom_id);
    inspector.GetShape(geom_id).Reify(&maker, &temp_set);
    sets.emplace(geom_id, std::move(temp_set));
    frames.emplace(geom_id, &plant.GetBodyFromFrameId(frame_id)->body_frame());
  }

  auto pairs = inspector.GetCollisionCandidates();
  const int n = static_cast<int>(pairs.size());
  auto same_point_constraint =
      std::make_shared<SamePointConstraint>(&plant, context);

  // As a surrogate for the true objective, the pairs are sorted by the distance
  // between each collision pair from the sample point configuration. This could
  // improve computation times and produce regions with fewer faces.
  std::vector<GeometryPairWithDistance> sorted_pairs;
  for (const auto& [geomA, geomB] : pairs) {
    const double distance =
        query_object.ComputeSignedDistancePairClosestPoints(geomA, geomB)
            .distance;
    if (distance < 0.0) {
      throw std::runtime_error(
          fmt::format("The seed point is in collision; geometry {} is in "
                      "collision with geometry {}",
                      inspector.GetName(geomA), inspector.GetName(geomB)));
    }
    sorted_pairs.emplace_back(geomA, geomB, distance);
  }
  std::sort(sorted_pairs.begin(), sorted_pairs.end());

  // On each iteration, we will build the collision-free polytope represented as
  // {x | A * x <= b}.  Here we pre-allocate matrices with a generous maximum
  // size.
  Eigen::Matrix<double, Eigen::Dynamic, Eigen::Dynamic, Eigen::RowMajor> A(
      P.A().rows() + 2 * n + nc, nq);
  VectorXd b(P.A().rows() + 2 * n + nc);
  A.topRows(P.A().rows()) = P.A();
  b.head(P.A().rows()) = P.b();
  int num_initial_constraints = P.A().rows();

  std::shared_ptr<CounterExampleConstraint> counter_example_constraint{};
  std::unique_ptr<CounterExampleProgram> counter_example_prog{};
  std::vector<Binding<Constraint>> additional_constraint_bindings{};
  if (options.prog_with_additional_constraints) {
    counter_example_constraint = std::make_shared<CounterExampleConstraint>(
        options.prog_with_additional_constraints);
    additional_constraint_bindings =
        options.prog_with_additional_constraints->GetAllConstraints();
    // Fail fast if the seed point is infeasible.
    {
      if (!options.prog_with_additional_constraints->CheckSatisfied(
              additional_constraint_bindings, sample)) {
        throw std::runtime_error(
            "options.prog_with_additional_constraints is infeasible at the "
            "sample point. The seed point must be feasible.");
      }
    }
    // Handle bounding box and linear constraints as a special case (extracting
    // them from the additional_constraint_bindings).
    auto AddConstraint = [&](const Eigen::MatrixXd& new_A,
                             const Eigen::VectorXd& new_b,
                             const solvers::VectorXDecisionVariable& vars) {
      while (num_initial_constraints + new_A.rows() >= A.rows()) {
        // Increase pre-allocated polytope size.
        A.conservativeResize(A.rows() * 2, A.cols());
        b.conservativeResize(b.rows() * 2);
      }
      for (int i = 0; i < new_b.rows(); ++i) {
        if (!std::isinf(new_b[i])) {
          A.row(num_initial_constraints).setZero();
          for (int j = 0; j < vars.rows(); ++j) {
            const int index = options.prog_with_additional_constraints
                                  ->FindDecisionVariableIndex(vars[j]);
            A(num_initial_constraints, index) = new_A(i, j);
          }
          b[num_initial_constraints++] = new_b[i];
        }
      }
    };
    auto HandleLinearConstraints = [&](const auto& bindings) {
      for (const auto& binding : bindings) {
        AddConstraint(binding.evaluator()->GetDenseA(),
                      binding.evaluator()->upper_bound(), binding.variables());
        AddConstraint(-binding.evaluator()->GetDenseA(),
                      -binding.evaluator()->lower_bound(), binding.variables());
        auto pos = std::find(additional_constraint_bindings.begin(),
                             additional_constraint_bindings.end(), binding);
        DRAKE_ASSERT(pos != additional_constraint_bindings.end());
        additional_constraint_bindings.erase(pos);
      }
    };
    HandleLinearConstraints(
        options.prog_with_additional_constraints->bounding_box_constraints());
    HandleLinearConstraints(
        options.prog_with_additional_constraints->linear_constraints());
    counter_example_prog = std::make_unique<CounterExampleProgram>(
        counter_example_constraint, E, A.topRows(num_initial_constraints),
        b.head(num_initial_constraints));

    P = HPolyhedron(A.topRows(num_initial_constraints),
                    b.head(num_initial_constraints));
  }

  DRAKE_THROW_UNLESS(P.PointInSet(sample, 1e-12));

  double best_volume = E.Volume();
  int iteration = 0;
  VectorXd closest(nq);
  RandomGenerator generator(options.random_seed);
  std::vector<std::pair<double, int>> scaling(nc);
  MatrixXd closest_points(nq, nc);

  auto solver = solvers::MakeFirstAvailableSolver(
      {solvers::SnoptSolver::id(), solvers::IpoptSolver::id()});

  while (true) {
    int num_constraints = num_initial_constraints;
    bool sample_point_requirement = true;
    VectorXd guess = sample;
    HPolyhedron P_candidate = P;
    DRAKE_ASSERT(best_volume > 0);
    // Find separating hyperplanes

    // Add constraints from configuration space obstacles to reduce the domain
    // for later optimization.
    if (options.configuration_obstacles.size() > 0) {
      const ConvexSets& obstacles = options.configuration_obstacles;
      for (int i = 0; i < nc; ++i) {
        const auto touch = E.MinimumUniformScalingToTouch(*obstacles[i]);
        scaling[i].first = touch.first;
        scaling[i].second = i;
        closest_points.col(i) = touch.second;
      }
      std::sort(scaling.begin(), scaling.end());

      for (int i = 0; i < nc; ++i) {
        // Only add a constraint if this obstacle still has overlap with the set
        // that has been constructed so far on this iteration.
        if (HPolyhedron(A.topRows(num_constraints), b.head(num_constraints))
                .IntersectsWith(*obstacles[scaling[i].second])) {
          const VectorXd point = closest_points.col(scaling[i].second);
          AddTangentToPolytope(E, point, 0.0, &A, &b, &num_constraints);
        }
      }

      if (options.require_sample_point_is_contained) {
        sample_point_requirement =
            ((A.topRows(num_constraints) * sample).array() <=
             b.head(num_constraints).array())
                .any();
      }
    }

    if (!sample_point_requirement) break;

    // Use the fast nonlinear optimizer until it fails
    // num_collision_infeasible_samples consecutive times.
    for (const auto& pair : sorted_pairs) {
      int consecutive_failures = 0;
      ClosestCollisionProgram prog(
          same_point_constraint, *frames.at(pair.geomA), *frames.at(pair.geomB),
          *sets.at(pair.geomA), *sets.at(pair.geomB), E,
          A.topRows(num_constraints), b.head(num_constraints));
      while (sample_point_requirement &&
             consecutive_failures < options.num_collision_infeasible_samples) {
        if (prog.Solve(*solver, guess, &closest)) {
          consecutive_failures = 0;
          AddTangentToPolytope(E, closest, options.configuration_space_margin,
                               &A, &b, &num_constraints);
          P_candidate =
              HPolyhedron(A.topRows(num_constraints), b.head(num_constraints));
          MakeGuessFeasible(P_candidate, options, closest, &guess);
          if (options.require_sample_point_is_contained) {
            sample_point_requirement =
                A.row(num_constraints - 1) * sample <= b(num_constraints - 1);
            if (!sample_point_requirement) break;
          }
          prog.UpdatePolytope(A.topRows(num_constraints),
                              b.head(num_constraints));
        } else {
          ++consecutive_failures;
        }
        guess = P_candidate.UniformSample(&generator, guess);
      }
    }

    if (!sample_point_requirement) break;

    if (options.prog_with_additional_constraints) {
      counter_example_prog->UpdatePolytope(A.topRows(num_constraints),
                                           b.head(num_constraints));
      for (const auto& binding : additional_constraint_bindings) {
        for (int index = 0; index < binding.evaluator()->num_constraints();
             ++index) {
          int consecutive_failures = 0;
          for (bool falsify_lower_bound : {true, false}) {
            if (falsify_lower_bound &&
                std::isinf(binding.evaluator()->lower_bound()[index])) {
              continue;
            }
            if (!falsify_lower_bound &&
                std::isinf(binding.evaluator()->upper_bound()[index])) {
              continue;
            }
            counter_example_constraint->set(&binding, index,
                                            falsify_lower_bound);
            while (consecutive_failures <
                   options.num_additional_constraint_infeasible_samples) {
              if (counter_example_prog->Solve(*solver, guess, &closest)) {
                consecutive_failures = 0;
                AddTangentToPolytope(E, closest,
                                     options.configuration_space_margin, &A, &b,
                                     &num_constraints);
                P_candidate = HPolyhedron(A.topRows(num_constraints),
                                          b.head(num_constraints));
                MakeGuessFeasible(P_candidate, options, closest, &guess);
                if (options.require_sample_point_is_contained) {
                  sample_point_requirement =
                      A.row(num_constraints - 1) * sample <=
                      b(num_constraints - 1);
                  if (!sample_point_requirement) break;
                }
                counter_example_prog->UpdatePolytope(A.topRows(num_constraints),
                                                     b.head(num_constraints));
              } else {
                ++consecutive_failures;
              }
              guess = P.UniformSample(&generator, guess);
            }
          }
        }
      }
    }

    if (!sample_point_requirement) break;

    P = HPolyhedron(A.topRows(num_constraints), b.head(num_constraints));

    iteration++;
    if (iteration >= options.iteration_limit) {
      break;
    }

    E = P.MaximumVolumeInscribedEllipsoid();
    const double volume = E.Volume();
    const double delta_volume = volume - best_volume;
    if (delta_volume <= options.termination_threshold) {
      break;
    }
    if (delta_volume / best_volume <= options.relative_termination_threshold) {
      break;
    }
    best_volume = volume;
  }
  return P;
}

void SamePointConstraint::DoEval(const Eigen::Ref<const Eigen::VectorXd>& x,
<<<<<<< HEAD
                                 Eigen::VectorXd* y) const {
  DRAKE_DEMAND(frameA_ != nullptr);
  DRAKE_DEMAND(frameB_ != nullptr);
  VectorXd q = x.head(plant_->num_positions());
  Vector3d p_AA = x.template segment<3>(plant_->num_positions()),
           p_BB = x.template tail<3>();
  Vector3d p_WA, p_WB;
  plant_->SetPositions(context_.get(), q);
  plant_->CalcPointsPositions(*context_, *frameA_, p_AA, plant_->world_frame(),
                              &p_WA);
  plant_->CalcPointsPositions(*context_, *frameB_, p_BB, plant_->world_frame(),
                              &p_WB);
  *y = p_WA - p_WB;
}

// p_WA = X_WA(q)*p_AA
// dp_WA = Jq_v_WA*dq + X_WA(q)*dp_AA
void SamePointConstraint::DoEval(const Eigen::Ref<const AutoDiffVecXd>& x,
                                 AutoDiffVecXd* y) const {
  DRAKE_DEMAND(frameA_ != nullptr);
  DRAKE_DEMAND(frameB_ != nullptr);
  VectorX<AutoDiffXd> q = x.head(plant_->num_positions());
  Vector3<AutoDiffXd> p_AA = x.template segment<3>(plant_->num_positions()),
                      p_BB = x.template tail<3>();
  plant_->SetPositions(context_.get(), ExtractDoubleOrThrow(q));
  const RigidTransform<double>& X_WA =
      plant_->EvalBodyPoseInWorld(*context_, frameA_->body());
  const RigidTransform<double>& X_WB =
      plant_->EvalBodyPoseInWorld(*context_, frameB_->body());
  Eigen::Matrix3Xd Jq_v_WA(3, plant_->num_positions()),
      Jq_v_WB(3, plant_->num_positions());
  plant_->CalcJacobianTranslationalVelocity(
      *context_, JacobianWrtVariable::kQDot, *frameA_,
      ExtractDoubleOrThrow(p_AA), plant_->world_frame(), plant_->world_frame(),
      &Jq_v_WA);
  plant_->CalcJacobianTranslationalVelocity(
      *context_, JacobianWrtVariable::kQDot, *frameB_,
      ExtractDoubleOrThrow(p_BB), plant_->world_frame(), plant_->world_frame(),
      &Jq_v_WB);

  const Eigen::Vector3d y_val =
      X_WA * math::ExtractValue(p_AA) - X_WB * math::ExtractValue(p_BB);
  Eigen::Matrix3Xd dy(3, plant_->num_positions() + 6);
  dy << Jq_v_WA - Jq_v_WB, X_WA.rotation().matrix(), -X_WB.rotation().matrix();
  *y = math::InitializeAutoDiff(y_val, dy * math::ExtractGradient(x));
}

void SamePointConstraint::DoEval(
    const Ref<const VectorX<symbolic::Variable>>& x,
    VectorX<symbolic::Expression>* y) const {
  DRAKE_DEMAND(symbolic_plant_ != nullptr);
  DRAKE_DEMAND(frameA_ != nullptr);
  DRAKE_DEMAND(frameB_ != nullptr);
  const Frame<Expression>& frameA =
      symbolic_plant_->get_frame(frameA_->index());
  const Frame<Expression>& frameB =
      symbolic_plant_->get_frame(frameB_->index());
  VectorX<Expression> q = x.head(plant_->num_positions());
  Vector3<Expression> p_AA = x.template segment<3>(plant_->num_positions()),
                      p_BB = x.template tail<3>();
  Vector3<Expression> p_WA, p_WB;
  symbolic_plant_->SetPositions(symbolic_context_.get(), q);
  symbolic_plant_->CalcPointsPositions(*symbolic_context_, frameA, p_AA,
                                       symbolic_plant_->world_frame(), &p_WA);
  symbolic_plant_->CalcPointsPositions(*symbolic_context_, frameB, p_BB,
                                       symbolic_plant_->world_frame(), &p_WB);
  *y = p_WA - p_WB;
}

void SamePointConstraintRational::DoEval(
    const Eigen::Ref<const Eigen::VectorXd>& x, Eigen::VectorXd* y) const {
  DRAKE_DEMAND(frameA_ != nullptr);
  DRAKE_DEMAND(frameB_ != nullptr);
  VectorXd t = x.head(plant_->num_positions());
  VectorXd q = rational_forward_kinematics_ptr_->ComputeQValue(t, q_star_);
  Vector3d p_AA = x.template segment<3>(plant_->num_positions()),
           p_BB = x.template tail<3>();
  Vector3d p_WA, p_WB;
  plant_->SetPositions(context_.get(), q);
  plant_->CalcPointsPositions(*context_, *frameA_,
                              p_AA, plant_->world_frame(),
                              &p_WA);
  plant_->CalcPointsPositions(*context_, *frameB_,
                              p_BB, plant_->world_frame(),
                              &p_WB);
  *y = p_WA - p_WB;
}

void SamePointConstraintRational::DoEval(
    const Eigen::Ref<const AutoDiffVecXd>& x, AutoDiffVecXd* y) const {
  DRAKE_DEMAND(frameA_ != nullptr);
  DRAKE_DEMAND(frameB_ != nullptr);
  VectorX<AutoDiffXd> t = x.head(plant_->num_positions());
  VectorX<AutoDiffXd> q =
      rational_forward_kinematics_ptr_->ComputeQValue(t, q_star_);

  Vector3<AutoDiffXd> p_AA = x.template segment<3>(plant_->num_positions()),
                      p_BB = x.template tail<3>();
  plant_->SetPositions(context_.get(), ExtractDoubleOrThrow(q));
  const RigidTransform<double>& X_WA =
      plant_->EvalBodyPoseInWorld(*context_, frameA_->body());
  const RigidTransform<double>& X_WB =
      plant_->EvalBodyPoseInWorld(*context_, frameB_->body());
  Eigen::Matrix3Xd Jq_v_WA(3, plant_->num_positions()),
      Jq_v_WB(3, plant_->num_positions());
  plant_->CalcJacobianTranslationalVelocity(
      *context_, JacobianWrtVariable::kQDot, *frameA_,
      ExtractDoubleOrThrow(p_AA), plant_->world_frame(), plant_->world_frame(),
      &Jq_v_WA);
  plant_->CalcJacobianTranslationalVelocity(
      *context_, JacobianWrtVariable::kQDot, *frameB_,
      ExtractDoubleOrThrow(p_BB), plant_->world_frame(), plant_->world_frame(),
      &Jq_v_WB);
  Eigen::Matrix3Xd Jt_v_WA(3, plant_->num_positions()),
      Jt_v_WB(3, plant_->num_positions());
  for (int i = 0; i < plant_->num_positions(); i++) {
    // dX_t_wa = J_q_WA * dq_dt
    Jt_v_WA.col(i) = Jq_v_WA.col(i) * q(i).derivatives()(i);
    Jt_v_WB.col(i) = Jq_v_WB.col(i) * q(i).derivatives()(i);
  }

  const Eigen::Vector3d y_val =
      X_WA * math::ExtractValue(p_AA) - X_WB * math::ExtractValue(p_BB);
  Eigen::Matrix3Xd dy(3, plant_->num_positions() + 6);
  dy << Jt_v_WA - Jt_v_WB, X_WA.rotation().matrix(), -X_WB.rotation().matrix();
  *y = math::InitializeAutoDiff(y_val, dy * math::ExtractGradient(x));
}

void SamePointConstraintRational::DoEval(
    const Ref<const VectorX<symbolic::Variable>>& x,
    VectorX<symbolic::Expression>* y) const {
  DRAKE_DEMAND(symbolic_plant_ != nullptr);
  DRAKE_DEMAND(frameA_ != nullptr);
  DRAKE_DEMAND(frameB_ != nullptr);
  const Frame<Expression>& frameA =
      symbolic_plant_->get_frame(frameA_->index());
  const Frame<Expression>& frameB =
      symbolic_plant_->get_frame(frameB_->index());
  VectorX<Expression> t = x.head(plant_->num_positions());
  VectorX<Expression> q =
      rational_forward_kinematics_ptr_->ComputeQValue(t, q_star_);
  Vector3<Expression> p_AA = x.template segment<3>(plant_->num_positions()),
                      p_BB = x.template tail<3>();
  Vector3<Expression> p_WA, p_WB;
  symbolic_plant_->SetPositions(symbolic_context_.get(), q);
  symbolic_plant_->CalcPointsPositions(*symbolic_context_, frameA, p_AA,
                                       symbolic_plant_->world_frame(), &p_WA);
  symbolic_plant_->CalcPointsPositions(*symbolic_context_, frameB, p_BB,
                                       symbolic_plant_->world_frame(), &p_WB);
  *y = p_WA - p_WB;
}
=======
              Eigen::VectorXd* y) const  {
    DRAKE_DEMAND(frameA_ != nullptr);
    DRAKE_DEMAND(frameB_ != nullptr);
    VectorXd q = x.head(plant_->num_positions());
    Vector3d p_AA = x.template segment<3>(plant_->num_positions()),
             p_BB = x.template tail<3>();
    Vector3d p_WA, p_WB;
    plant_->SetPositions(context_.get(), q);
    plant_->CalcPointsPositions(*context_, *frameA_, p_AA,
                                plant_->world_frame(), &p_WA);
    plant_->CalcPointsPositions(*context_, *frameB_, p_BB,
                                plant_->world_frame(), &p_WB);
    *y = p_WA - p_WB;
  }

// p_WA = X_WA(q)*p_AA
  // dp_WA = Jq_v_WA*dq + X_WA(q)*dp_AA
  void SamePointConstraint::DoEval(const Eigen::Ref<const AutoDiffVecXd>& x,
              AutoDiffVecXd* y) const {
    DRAKE_DEMAND(frameA_ != nullptr);
    DRAKE_DEMAND(frameB_ != nullptr);
    VectorX<AutoDiffXd> q = x.head(plant_->num_positions());
    Vector3<AutoDiffXd> p_AA = x.template segment<3>(plant_->num_positions()),
                        p_BB = x.template tail<3>();
    plant_->SetPositions(context_.get(), ExtractDoubleOrThrow(q));
    const RigidTransform<double>& X_WA =
        plant_->EvalBodyPoseInWorld(*context_, frameA_->body());
    const RigidTransform<double>& X_WB =
        plant_->EvalBodyPoseInWorld(*context_, frameB_->body());
    Eigen::Matrix3Xd Jq_v_WA(3, plant_->num_positions()),
        Jq_v_WB(3, plant_->num_positions());
    plant_->CalcJacobianTranslationalVelocity(
        *context_, JacobianWrtVariable::kQDot, *frameA_,
        ExtractDoubleOrThrow(p_AA), plant_->world_frame(),
        plant_->world_frame(), &Jq_v_WA);
    plant_->CalcJacobianTranslationalVelocity(
        *context_, JacobianWrtVariable::kQDot, *frameB_,
        ExtractDoubleOrThrow(p_BB), plant_->world_frame(),
        plant_->world_frame(), &Jq_v_WB);

    const Eigen::Vector3d y_val =
        X_WA * math::ExtractValue(p_AA) - X_WB * math::ExtractValue(p_BB);
    Eigen::Matrix3Xd dy(3, plant_->num_positions() + 6);
    dy << Jq_v_WA - Jq_v_WB, X_WA.rotation().matrix(),
        -X_WB.rotation().matrix();
    *y = math::InitializeAutoDiff(y_val, dy * math::ExtractGradient(x));
  }

void SamePointConstraint::DoEval(const Ref<const VectorX<symbolic::Variable>>& x,
              VectorX<symbolic::Expression>* y) const {
    DRAKE_DEMAND(symbolic_plant_ != nullptr);
    DRAKE_DEMAND(frameA_ != nullptr);
    DRAKE_DEMAND(frameB_ != nullptr);
    const Frame<Expression>& frameA =
        symbolic_plant_->get_frame(frameA_->index());
    const Frame<Expression>& frameB =
        symbolic_plant_->get_frame(frameB_->index());
    VectorX<Expression> q = x.head(plant_->num_positions());
    Vector3<Expression> p_AA = x.template segment<3>(plant_->num_positions()),
                        p_BB = x.template tail<3>();
    Vector3<Expression> p_WA, p_WB;
    symbolic_plant_->SetPositions(symbolic_context_.get(), q);
    symbolic_plant_->CalcPointsPositions(*symbolic_context_, frameA, p_AA,
                                         symbolic_plant_->world_frame(), &p_WA);
    symbolic_plant_->CalcPointsPositions(*symbolic_context_, frameB, p_BB,
                                         symbolic_plant_->world_frame(), &p_WB);
    *y = p_WA - p_WB;
  }


//
//void SamePointConstraintRational::DoEval(
//    const Eigen::Ref<const Eigen::VectorXd>& x, Eigen::VectorXd* y) const {
//  DRAKE_DEMAND(frameA_ != nullptr);
//  DRAKE_DEMAND(frameB_ != nullptr);
//  VectorXd t = x.head(plant_->num_positions());
//  VectorXd q = rational_forward_kinematics_ptr_->ComputeQValue(t, q_star_);
//  Vector3d p_AA = x.template segment<3>(plant_->num_positions()),
//           p_BB = x.template tail<3>();
//  Vector3d p_WA, p_WB;
//  plant_->SetPositions(context_.get(), q);
//  plant_->CalcPointsPositions(*context_, *frameA_, p_AA, plant_->world_frame(),
//                              &p_WA);
//  plant_->CalcPointsPositions(*context_, *frameB_, p_BB, plant_->world_frame(),
//                              &p_WB);
//  *y = p_WA - p_WB;
//}
//
//void SamePointConstraintRational::DoEval(
//    const Eigen::Ref<const AutoDiffVecXd>& x, AutoDiffVecXd* y) const {
//  DRAKE_DEMAND(frameA_ != nullptr);
//  DRAKE_DEMAND(frameB_ != nullptr);
//  VectorX<AutoDiffXd> t = x.head(plant_->num_positions());
//  VectorX<AutoDiffXd> q =
//      rational_forward_kinematics_ptr_->ComputeQValue(t, q_star_);
//
//  Vector3<AutoDiffXd> p_AA = x.template segment<3>(plant_->num_positions()),
//                      p_BB = x.template tail<3>();
//  plant_->SetPositions(context_.get(), ExtractDoubleOrThrow(q));
//  const RigidTransform<double>& X_WA =
//      plant_->EvalBodyPoseInWorld(*context_, frameA_->body());
//  const RigidTransform<double>& X_WB =
//      plant_->EvalBodyPoseInWorld(*context_, frameB_->body());
//  Eigen::Matrix3Xd Jq_v_WA(3, plant_->num_positions()),
//      Jq_v_WB(3, plant_->num_positions());
//  plant_->CalcJacobianTranslationalVelocity(
//      *context_, JacobianWrtVariable::kQDot, *frameA_,
//      ExtractDoubleOrThrow(p_AA), plant_->world_frame(), plant_->world_frame(),
//      &Jq_v_WA);
//  plant_->CalcJacobianTranslationalVelocity(
//      *context_, JacobianWrtVariable::kQDot, *frameB_,
//      ExtractDoubleOrThrow(p_BB), plant_->world_frame(), plant_->world_frame(),
//      &Jq_v_WB);
//  Eigen::Matrix3Xd Jt_v_WA(3, plant_->num_positions()),
//      Jt_v_WB(3, plant_->num_positions());
//  for (int i = 0; i < plant_->num_positions(); i++) {
//    // dX_t_wa = J_q_WA * dq_dt
//    Jt_v_WA.col(i) = Jq_v_WA.col(i) * q(i).derivatives()(i);
//    Jt_v_WB.col(i) = Jq_v_WB.col(i) * q(i).derivatives()(i);
//  }
//
//  const Eigen::Vector3d y_val =
//      X_WA * math::ExtractValue(p_AA) - X_WB * math::ExtractValue(p_BB);
//  Eigen::Matrix3Xd dy(3, plant_->num_positions() + 6);
//  dy << Jt_v_WA - Jt_v_WB, X_WA.rotation().matrix(), -X_WB.rotation().matrix();
//  *y = math::InitializeAutoDiff(y_val, dy * math::ExtractGradient(x));
//}
//
//void SamePointConstraintRational::DoEval(
//    const Ref<const VectorX<symbolic::Variable>>& x,
//    VectorX<symbolic::Expression>* y) const {
//  DRAKE_DEMAND(symbolic_plant_ != nullptr);
//  DRAKE_DEMAND(frameA_ != nullptr);
//  DRAKE_DEMAND(frameB_ != nullptr);
//  const Frame<Expression>& frameA =
//      symbolic_plant_->get_frame(frameA_->index());
//  const Frame<Expression>& frameB =
//      symbolic_plant_->get_frame(frameB_->index());
//  VectorX<Expression> t = x.head(plant_->num_positions());
//  VectorX<Expression> q =
//      rational_forward_kinematics_ptr_->ComputeQValue(t, q_star_);
//  Vector3<Expression> p_AA = x.template segment<3>(plant_->num_positions()),
//                      p_BB = x.template tail<3>();
//  Vector3<Expression> p_WA, p_WB;
//  symbolic_plant_->SetPositions(symbolic_context_.get(), q);
//  symbolic_plant_->CalcPointsPositions(*symbolic_context_, frameA, p_AA,
//                                       symbolic_plant_->world_frame(), &p_WA);
//  symbolic_plant_->CalcPointsPositions(*symbolic_context_, frameB, p_BB,
//                                       symbolic_plant_->world_frame(), &p_WB);
//  *y = p_WA - p_WB;
//}
>>>>>>> ff1ce4bb

}  // namespace optimization
}  // namespace geometry
}  // namespace drake<|MERGE_RESOLUTION|>--- conflicted
+++ resolved
@@ -33,9 +33,9 @@
 using multibody::Frame;
 using multibody::JacobianWrtVariable;
 using multibody::MultibodyPlant;
+using solvers::MathematicalProgram;
 using solvers::Binding;
 using solvers::Constraint;
-using solvers::MathematicalProgram;
 using symbolic::Expression;
 using systems::Context;
 
@@ -215,120 +215,117 @@
 }
 
 namespace {
-<<<<<<< HEAD
-=======
 
 // Takes q, p_AA, and p_BB and enforces that p_WA == p_WB.
-//class SamePointConstraint : public Constraint {
-// public:
-//  DRAKE_NO_COPY_NO_MOVE_NO_ASSIGN(SamePointConstraint)
-//
-//  SamePointConstraint(const MultibodyPlant<double>* plant,
-//                      const Context<double>& context)
-//      : Constraint(3, plant->num_positions() + 6, Vector3d::Zero(),
-//                            Vector3d::Zero()),
-//        plant_(plant),
-//        context_(plant->CreateDefaultContext()) {
-//    DRAKE_DEMAND(plant_ != nullptr);
-//    context_->SetTimeStateAndParametersFrom(context);
-//  }
-//
-//  ~SamePointConstraint() override {}
-//
-//  void set_frameA(const multibody::Frame<double>* frame) { frameA_ = frame; }
-//
-//  void set_frameB(const multibody::Frame<double>* frame) { frameB_ = frame; }
-//
-//  void EnableSymbolic() {
-//    if (symbolic_plant_ != nullptr) {
-//      return;
-//    }
-//    symbolic_plant_ = systems::System<double>::ToSymbolic(*plant_);
-//    symbolic_context_ = symbolic_plant_->CreateDefaultContext();
-//    symbolic_context_->SetTimeStateAndParametersFrom(*context_);
-//  }
-//
-// private:
-//  void DoEval(const Eigen::Ref<const Eigen::VectorXd>& x,
-//              Eigen::VectorXd* y) const override {
-//    DRAKE_DEMAND(frameA_ != nullptr);
-//    DRAKE_DEMAND(frameB_ != nullptr);
-//    VectorXd q = x.head(plant_->num_positions());
-//    Vector3d p_AA = x.template segment<3>(plant_->num_positions()),
-//             p_BB = x.template tail<3>();
-//    Vector3d p_WA, p_WB;
-//    plant_->SetPositions(context_.get(), q);
-//    plant_->CalcPointsPositions(*context_, *frameA_, p_AA,
-//                                plant_->world_frame(), &p_WA);
-//    plant_->CalcPointsPositions(*context_, *frameB_, p_BB,
-//                                plant_->world_frame(), &p_WB);
-//    *y = p_WA - p_WB;
-//  }
-////
+class SamePointConstraint : public Constraint {
+ public:
+  DRAKE_NO_COPY_NO_MOVE_NO_ASSIGN(SamePointConstraint)
+
+  SamePointConstraint(const MultibodyPlant<double>* plant,
+                      const Context<double>& context)
+      : Constraint(3, plant->num_positions() + 6, Vector3d::Zero(),
+                            Vector3d::Zero()),
+        plant_(plant),
+        context_(plant->CreateDefaultContext()) {
+    DRAKE_DEMAND(plant_ != nullptr);
+    context_->SetTimeStateAndParametersFrom(context);
+  }
+
+  ~SamePointConstraint() override {}
+
+  void set_frameA(const multibody::Frame<double>* frame) { frameA_ = frame; }
+
+  void set_frameB(const multibody::Frame<double>* frame) { frameB_ = frame; }
+
+  void EnableSymbolic() {
+    if (symbolic_plant_ != nullptr) {
+      return;
+    }
+    symbolic_plant_ = systems::System<double>::ToSymbolic(*plant_);
+    symbolic_context_ = symbolic_plant_->CreateDefaultContext();
+    symbolic_context_->SetTimeStateAndParametersFrom(*context_);
+  }
+
+ private:
+  void DoEval(const Eigen::Ref<const Eigen::VectorXd>& x,
+              Eigen::VectorXd* y) const override {
+    DRAKE_DEMAND(frameA_ != nullptr);
+    DRAKE_DEMAND(frameB_ != nullptr);
+    VectorXd q = x.head(plant_->num_positions());
+    Vector3d p_AA = x.template segment<3>(plant_->num_positions()),
+             p_BB = x.template tail<3>();
+    Vector3d p_WA, p_WB;
+    plant_->SetPositions(context_.get(), q);
+    plant_->CalcPointsPositions(*context_, *frameA_, p_AA,
+                                plant_->world_frame(), &p_WA);
+    plant_->CalcPointsPositions(*context_, *frameB_, p_BB,
+                                plant_->world_frame(), &p_WB);
+    *y = p_WA - p_WB;
+  }
+
   // p_WA = X_WA(q)*p_AA
   // dp_WA = Jq_v_WA*dq + X_WA(q)*dp_AA
-//  void DoEval(const Eigen::Ref<const AutoDiffVecXd>& x,
-//              AutoDiffVecXd* y) const override {
-//    DRAKE_DEMAND(frameA_ != nullptr);
-//    DRAKE_DEMAND(frameB_ != nullptr);
-//    VectorX<AutoDiffXd> q = x.head(plant_->num_positions());
-//    Vector3<AutoDiffXd> p_AA = x.template segment<3>(plant_->num_positions()),
-//                        p_BB = x.template tail<3>();
-//    plant_->SetPositions(context_.get(), ExtractDoubleOrThrow(q));
-//    const RigidTransform<double>& X_WA =
-//        plant_->EvalBodyPoseInWorld(*context_, frameA_->body());
-//    const RigidTransform<double>& X_WB =
-//        plant_->EvalBodyPoseInWorld(*context_, frameB_->body());
-//    Eigen::Matrix3Xd Jq_v_WA(3, plant_->num_positions()),
-//        Jq_v_WB(3, plant_->num_positions());
-//    plant_->CalcJacobianTranslationalVelocity(
-//        *context_, JacobianWrtVariable::kQDot, *frameA_,
-//        ExtractDoubleOrThrow(p_AA), plant_->world_frame(),
-//        plant_->world_frame(), &Jq_v_WA);
-//    plant_->CalcJacobianTranslationalVelocity(
-//        *context_, JacobianWrtVariable::kQDot, *frameB_,
-//        ExtractDoubleOrThrow(p_BB), plant_->world_frame(),
-//        plant_->world_frame(), &Jq_v_WB);
-//
-//    const Eigen::Vector3d y_val =
-//        X_WA * math::ExtractValue(p_AA) - X_WB * math::ExtractValue(p_BB);
-//    Eigen::Matrix3Xd dy(3, plant_->num_positions() + 6);
-//    dy << Jq_v_WA - Jq_v_WB, X_WA.rotation().matrix(),
-//        -X_WB.rotation().matrix();
-//    *y = math::InitializeAutoDiff(y_val, dy * math::ExtractGradient(x));
-//  }
-//
-//  void DoEval(const Ref<const VectorX<symbolic::Variable>>& x,
-//              VectorX<symbolic::Expression>* y) const override {
-//    DRAKE_DEMAND(symbolic_plant_ != nullptr);
-//    DRAKE_DEMAND(frameA_ != nullptr);
-//    DRAKE_DEMAND(frameB_ != nullptr);
-//    const Frame<Expression>& frameA =
-//        symbolic_plant_->get_frame(frameA_->index());
-//    const Frame<Expression>& frameB =
-//        symbolic_plant_->get_frame(frameB_->index());
-//    VectorX<Expression> q = x.head(plant_->num_positions());
-//    Vector3<Expression> p_AA = x.template segment<3>(plant_->num_positions()),
-//                        p_BB = x.template tail<3>();
-//    Vector3<Expression> p_WA, p_WB;
-//    symbolic_plant_->SetPositions(symbolic_context_.get(), q);
-//    symbolic_plant_->CalcPointsPositions(*symbolic_context_, frameA, p_AA,
-//                                         symbolic_plant_->world_frame(), &p_WA);
-//    symbolic_plant_->CalcPointsPositions(*symbolic_context_, frameB, p_BB,
-//                                         symbolic_plant_->world_frame(), &p_WB);
-//    *y = p_WA - p_WB;
-//  }
-//
-//  const MultibodyPlant<double>* const plant_;
-//  const multibody::Frame<double>* frameA_{nullptr};
-//  const multibody::Frame<double>* frameB_{nullptr};
-//  std::unique_ptr<Context<double>> context_;
-//
-//  std::unique_ptr<MultibodyPlant<Expression>> symbolic_plant_{nullptr};
-//  std::unique_ptr<Context<Expression>> symbolic_context_{nullptr};
-//};
-
->>>>>>> ff1ce4bb
+  void DoEval(const Eigen::Ref<const AutoDiffVecXd>& x,
+              AutoDiffVecXd* y) const override {
+    DRAKE_DEMAND(frameA_ != nullptr);
+    DRAKE_DEMAND(frameB_ != nullptr);
+    VectorX<AutoDiffXd> q = x.head(plant_->num_positions());
+    Vector3<AutoDiffXd> p_AA = x.template segment<3>(plant_->num_positions()),
+                        p_BB = x.template tail<3>();
+    plant_->SetPositions(context_.get(), ExtractDoubleOrThrow(q));
+    const RigidTransform<double>& X_WA =
+        plant_->EvalBodyPoseInWorld(*context_, frameA_->body());
+    const RigidTransform<double>& X_WB =
+        plant_->EvalBodyPoseInWorld(*context_, frameB_->body());
+    Eigen::Matrix3Xd Jq_v_WA(3, plant_->num_positions()),
+        Jq_v_WB(3, plant_->num_positions());
+    plant_->CalcJacobianTranslationalVelocity(
+        *context_, JacobianWrtVariable::kQDot, *frameA_,
+        ExtractDoubleOrThrow(p_AA), plant_->world_frame(),
+        plant_->world_frame(), &Jq_v_WA);
+    plant_->CalcJacobianTranslationalVelocity(
+        *context_, JacobianWrtVariable::kQDot, *frameB_,
+        ExtractDoubleOrThrow(p_BB), plant_->world_frame(),
+        plant_->world_frame(), &Jq_v_WB);
+
+    const Eigen::Vector3d y_val =
+        X_WA * math::ExtractValue(p_AA) - X_WB * math::ExtractValue(p_BB);
+    Eigen::Matrix3Xd dy(3, plant_->num_positions() + 6);
+    dy << Jq_v_WA - Jq_v_WB, X_WA.rotation().matrix(),
+        -X_WB.rotation().matrix();
+    *y = math::InitializeAutoDiff(y_val, dy * math::ExtractGradient(x));
+  }
+
+  void DoEval(const Ref<const VectorX<symbolic::Variable>>& x,
+              VectorX<symbolic::Expression>* y) const override {
+    DRAKE_DEMAND(symbolic_plant_ != nullptr);
+    DRAKE_DEMAND(frameA_ != nullptr);
+    DRAKE_DEMAND(frameB_ != nullptr);
+    const Frame<Expression>& frameA =
+        symbolic_plant_->get_frame(frameA_->index());
+    const Frame<Expression>& frameB =
+        symbolic_plant_->get_frame(frameB_->index());
+    VectorX<Expression> q = x.head(plant_->num_positions());
+    Vector3<Expression> p_AA = x.template segment<3>(plant_->num_positions()),
+                        p_BB = x.template tail<3>();
+    Vector3<Expression> p_WA, p_WB;
+    symbolic_plant_->SetPositions(symbolic_context_.get(), q);
+    symbolic_plant_->CalcPointsPositions(*symbolic_context_, frameA, p_AA,
+                                         symbolic_plant_->world_frame(), &p_WA);
+    symbolic_plant_->CalcPointsPositions(*symbolic_context_, frameB, p_BB,
+                                         symbolic_plant_->world_frame(), &p_WB);
+    *y = p_WA - p_WB;
+  }
+
+  const MultibodyPlant<double>* const plant_;
+  const multibody::Frame<double>* frameA_{nullptr};
+  const multibody::Frame<double>* frameB_{nullptr};
+  std::unique_ptr<Context<double>> context_;
+
+  std::unique_ptr<MultibodyPlant<Expression>> symbolic_plant_{nullptr};
+  std::unique_ptr<Context<Expression>> symbolic_context_{nullptr};
+};
+
 // Defines a MathematicalProgram to solve the problem
 // min_q (q-d) CᵀC (q-d)
 // s.t. setA in frameA and setB in frameB are in collision in q.
@@ -424,13 +421,14 @@
   // Sets the actual constraint to be falsified, overwriting any previously set
   // constraints. The Binding<Constraint> must remain valid for the lifetime of
   // this object (or until a new Binding<Constraint> is set).
-  void set(const Binding<Constraint>* binding_with_constraint_to_be_falsified,
+  void set(const Binding<Constraint>*
+               binding_with_constraint_to_be_falsified,
            int index, bool falsify_lower_bound) {
     DRAKE_DEMAND(binding_with_constraint_to_be_falsified != nullptr);
     const int N =
         binding_with_constraint_to_be_falsified->evaluator()->num_constraints();
     DRAKE_DEMAND(index >= 0 && index < N);
-    binding_ = binding_with_constraint_to_be_falsified;
+    binding_  = binding_with_constraint_to_be_falsified;
     index_ = index;
     falsify_lower_bound_ = falsify_lower_bound;
   }
@@ -513,7 +511,7 @@
     const MatrixXd Asq = E.A().transpose() * E.A();
     Eigen::SelfAdjointEigenSolver<Eigen::MatrixXd> es(Asq);
     const double scale = 1.0 / std::sqrt(es.eigenvalues().maxCoeff() *
-                                         es.eigenvalues().minCoeff());
+                                        es.eigenvalues().minCoeff());
     prog_.AddQuadraticErrorCost(scale * Asq, E.center(), q_);
 
     prog_.AddConstraint(counter_example_constraint, q_);
@@ -565,7 +563,7 @@
       (E.A().transpose() * E.A() * (point - E.center())).normalized();
   (*b)[*num_constraints] =
       A->row(*num_constraints) * point - configuration_space_margin;
-  if (A->row(*num_constraints) * E.center() > (*b)[*num_constraints]) {
+  if (A->row(*num_constraints)*E.center() > (*b)[*num_constraints]) {
     throw std::logic_error(
         "The current center of the IRIS region is within "
         "options.configuration_space_margin of being infeasible.  Check your "
@@ -577,7 +575,7 @@
 }
 
 void MakeGuessFeasible(const HPolyhedron& P, const IrisOptions& options,
-                       const VectorXd& closest, Eigen::VectorXd* guess) {
+                 const VectorXd& closest, Eigen::VectorXd* guess) {
   const auto& A = P.A();
   const auto& b = P.b();
   const int N = A.rows();
@@ -700,7 +698,7 @@
   std::vector<Binding<Constraint>> additional_constraint_bindings{};
   if (options.prog_with_additional_constraints) {
     counter_example_constraint = std::make_shared<CounterExampleConstraint>(
-        options.prog_with_additional_constraints);
+                options.prog_with_additional_constraints);
     additional_constraint_bindings =
         options.prog_with_additional_constraints->GetAllConstraints();
     // Fail fast if the seed point is infeasible.
@@ -734,18 +732,21 @@
         }
       }
     };
-    auto HandleLinearConstraints = [&](const auto& bindings) {
-      for (const auto& binding : bindings) {
-        AddConstraint(binding.evaluator()->GetDenseA(),
-                      binding.evaluator()->upper_bound(), binding.variables());
-        AddConstraint(-binding.evaluator()->GetDenseA(),
-                      -binding.evaluator()->lower_bound(), binding.variables());
-        auto pos = std::find(additional_constraint_bindings.begin(),
-                             additional_constraint_bindings.end(), binding);
-        DRAKE_ASSERT(pos != additional_constraint_bindings.end());
-        additional_constraint_bindings.erase(pos);
-      }
-    };
+    auto HandleLinearConstraints =
+        [&](const auto& bindings) {
+          for (const auto& binding : bindings) {
+            AddConstraint(binding.evaluator()->GetDenseA(),
+                          binding.evaluator()->upper_bound(),
+                          binding.variables());
+            AddConstraint(-binding.evaluator()->GetDenseA(),
+                          -binding.evaluator()->lower_bound(),
+                          binding.variables());
+            auto pos = std::find(additional_constraint_bindings.begin(),
+                                 additional_constraint_bindings.end(), binding);
+            DRAKE_ASSERT(pos != additional_constraint_bindings.end());
+            additional_constraint_bindings.erase(pos);
+          }
+        };
     HandleLinearConstraints(
         options.prog_with_additional_constraints->bounding_box_constraints());
     HandleLinearConstraints(
@@ -819,13 +820,14 @@
           *sets.at(pair.geomA), *sets.at(pair.geomB), E,
           A.topRows(num_constraints), b.head(num_constraints));
       while (sample_point_requirement &&
-             consecutive_failures < options.num_collision_infeasible_samples) {
+             consecutive_failures <
+                 options.num_collision_infeasible_samples) {
         if (prog.Solve(*solver, guess, &closest)) {
           consecutive_failures = 0;
           AddTangentToPolytope(E, closest, options.configuration_space_margin,
                                &A, &b, &num_constraints);
-          P_candidate =
-              HPolyhedron(A.topRows(num_constraints), b.head(num_constraints));
+          P_candidate = HPolyhedron(A.topRows(num_constraints),
+                          b.head(num_constraints));
           MakeGuessFeasible(P_candidate, options, closest, &guess);
           if (options.require_sample_point_is_contained) {
             sample_point_requirement =
@@ -845,7 +847,7 @@
 
     if (options.prog_with_additional_constraints) {
       counter_example_prog->UpdatePolytope(A.topRows(num_constraints),
-                                           b.head(num_constraints));
+                                            b.head(num_constraints));
       for (const auto& binding : additional_constraint_bindings) {
         for (int index = 0; index < binding.evaluator()->num_constraints();
              ++index) {
@@ -912,313 +914,6 @@
   return P;
 }
 
-void SamePointConstraint::DoEval(const Eigen::Ref<const Eigen::VectorXd>& x,
-<<<<<<< HEAD
-                                 Eigen::VectorXd* y) const {
-  DRAKE_DEMAND(frameA_ != nullptr);
-  DRAKE_DEMAND(frameB_ != nullptr);
-  VectorXd q = x.head(plant_->num_positions());
-  Vector3d p_AA = x.template segment<3>(plant_->num_positions()),
-           p_BB = x.template tail<3>();
-  Vector3d p_WA, p_WB;
-  plant_->SetPositions(context_.get(), q);
-  plant_->CalcPointsPositions(*context_, *frameA_, p_AA, plant_->world_frame(),
-                              &p_WA);
-  plant_->CalcPointsPositions(*context_, *frameB_, p_BB, plant_->world_frame(),
-                              &p_WB);
-  *y = p_WA - p_WB;
-}
-
-// p_WA = X_WA(q)*p_AA
-// dp_WA = Jq_v_WA*dq + X_WA(q)*dp_AA
-void SamePointConstraint::DoEval(const Eigen::Ref<const AutoDiffVecXd>& x,
-                                 AutoDiffVecXd* y) const {
-  DRAKE_DEMAND(frameA_ != nullptr);
-  DRAKE_DEMAND(frameB_ != nullptr);
-  VectorX<AutoDiffXd> q = x.head(plant_->num_positions());
-  Vector3<AutoDiffXd> p_AA = x.template segment<3>(plant_->num_positions()),
-                      p_BB = x.template tail<3>();
-  plant_->SetPositions(context_.get(), ExtractDoubleOrThrow(q));
-  const RigidTransform<double>& X_WA =
-      plant_->EvalBodyPoseInWorld(*context_, frameA_->body());
-  const RigidTransform<double>& X_WB =
-      plant_->EvalBodyPoseInWorld(*context_, frameB_->body());
-  Eigen::Matrix3Xd Jq_v_WA(3, plant_->num_positions()),
-      Jq_v_WB(3, plant_->num_positions());
-  plant_->CalcJacobianTranslationalVelocity(
-      *context_, JacobianWrtVariable::kQDot, *frameA_,
-      ExtractDoubleOrThrow(p_AA), plant_->world_frame(), plant_->world_frame(),
-      &Jq_v_WA);
-  plant_->CalcJacobianTranslationalVelocity(
-      *context_, JacobianWrtVariable::kQDot, *frameB_,
-      ExtractDoubleOrThrow(p_BB), plant_->world_frame(), plant_->world_frame(),
-      &Jq_v_WB);
-
-  const Eigen::Vector3d y_val =
-      X_WA * math::ExtractValue(p_AA) - X_WB * math::ExtractValue(p_BB);
-  Eigen::Matrix3Xd dy(3, plant_->num_positions() + 6);
-  dy << Jq_v_WA - Jq_v_WB, X_WA.rotation().matrix(), -X_WB.rotation().matrix();
-  *y = math::InitializeAutoDiff(y_val, dy * math::ExtractGradient(x));
-}
-
-void SamePointConstraint::DoEval(
-    const Ref<const VectorX<symbolic::Variable>>& x,
-    VectorX<symbolic::Expression>* y) const {
-  DRAKE_DEMAND(symbolic_plant_ != nullptr);
-  DRAKE_DEMAND(frameA_ != nullptr);
-  DRAKE_DEMAND(frameB_ != nullptr);
-  const Frame<Expression>& frameA =
-      symbolic_plant_->get_frame(frameA_->index());
-  const Frame<Expression>& frameB =
-      symbolic_plant_->get_frame(frameB_->index());
-  VectorX<Expression> q = x.head(plant_->num_positions());
-  Vector3<Expression> p_AA = x.template segment<3>(plant_->num_positions()),
-                      p_BB = x.template tail<3>();
-  Vector3<Expression> p_WA, p_WB;
-  symbolic_plant_->SetPositions(symbolic_context_.get(), q);
-  symbolic_plant_->CalcPointsPositions(*symbolic_context_, frameA, p_AA,
-                                       symbolic_plant_->world_frame(), &p_WA);
-  symbolic_plant_->CalcPointsPositions(*symbolic_context_, frameB, p_BB,
-                                       symbolic_plant_->world_frame(), &p_WB);
-  *y = p_WA - p_WB;
-}
-
-void SamePointConstraintRational::DoEval(
-    const Eigen::Ref<const Eigen::VectorXd>& x, Eigen::VectorXd* y) const {
-  DRAKE_DEMAND(frameA_ != nullptr);
-  DRAKE_DEMAND(frameB_ != nullptr);
-  VectorXd t = x.head(plant_->num_positions());
-  VectorXd q = rational_forward_kinematics_ptr_->ComputeQValue(t, q_star_);
-  Vector3d p_AA = x.template segment<3>(plant_->num_positions()),
-           p_BB = x.template tail<3>();
-  Vector3d p_WA, p_WB;
-  plant_->SetPositions(context_.get(), q);
-  plant_->CalcPointsPositions(*context_, *frameA_,
-                              p_AA, plant_->world_frame(),
-                              &p_WA);
-  plant_->CalcPointsPositions(*context_, *frameB_,
-                              p_BB, plant_->world_frame(),
-                              &p_WB);
-  *y = p_WA - p_WB;
-}
-
-void SamePointConstraintRational::DoEval(
-    const Eigen::Ref<const AutoDiffVecXd>& x, AutoDiffVecXd* y) const {
-  DRAKE_DEMAND(frameA_ != nullptr);
-  DRAKE_DEMAND(frameB_ != nullptr);
-  VectorX<AutoDiffXd> t = x.head(plant_->num_positions());
-  VectorX<AutoDiffXd> q =
-      rational_forward_kinematics_ptr_->ComputeQValue(t, q_star_);
-
-  Vector3<AutoDiffXd> p_AA = x.template segment<3>(plant_->num_positions()),
-                      p_BB = x.template tail<3>();
-  plant_->SetPositions(context_.get(), ExtractDoubleOrThrow(q));
-  const RigidTransform<double>& X_WA =
-      plant_->EvalBodyPoseInWorld(*context_, frameA_->body());
-  const RigidTransform<double>& X_WB =
-      plant_->EvalBodyPoseInWorld(*context_, frameB_->body());
-  Eigen::Matrix3Xd Jq_v_WA(3, plant_->num_positions()),
-      Jq_v_WB(3, plant_->num_positions());
-  plant_->CalcJacobianTranslationalVelocity(
-      *context_, JacobianWrtVariable::kQDot, *frameA_,
-      ExtractDoubleOrThrow(p_AA), plant_->world_frame(), plant_->world_frame(),
-      &Jq_v_WA);
-  plant_->CalcJacobianTranslationalVelocity(
-      *context_, JacobianWrtVariable::kQDot, *frameB_,
-      ExtractDoubleOrThrow(p_BB), plant_->world_frame(), plant_->world_frame(),
-      &Jq_v_WB);
-  Eigen::Matrix3Xd Jt_v_WA(3, plant_->num_positions()),
-      Jt_v_WB(3, plant_->num_positions());
-  for (int i = 0; i < plant_->num_positions(); i++) {
-    // dX_t_wa = J_q_WA * dq_dt
-    Jt_v_WA.col(i) = Jq_v_WA.col(i) * q(i).derivatives()(i);
-    Jt_v_WB.col(i) = Jq_v_WB.col(i) * q(i).derivatives()(i);
-  }
-
-  const Eigen::Vector3d y_val =
-      X_WA * math::ExtractValue(p_AA) - X_WB * math::ExtractValue(p_BB);
-  Eigen::Matrix3Xd dy(3, plant_->num_positions() + 6);
-  dy << Jt_v_WA - Jt_v_WB, X_WA.rotation().matrix(), -X_WB.rotation().matrix();
-  *y = math::InitializeAutoDiff(y_val, dy * math::ExtractGradient(x));
-}
-
-void SamePointConstraintRational::DoEval(
-    const Ref<const VectorX<symbolic::Variable>>& x,
-    VectorX<symbolic::Expression>* y) const {
-  DRAKE_DEMAND(symbolic_plant_ != nullptr);
-  DRAKE_DEMAND(frameA_ != nullptr);
-  DRAKE_DEMAND(frameB_ != nullptr);
-  const Frame<Expression>& frameA =
-      symbolic_plant_->get_frame(frameA_->index());
-  const Frame<Expression>& frameB =
-      symbolic_plant_->get_frame(frameB_->index());
-  VectorX<Expression> t = x.head(plant_->num_positions());
-  VectorX<Expression> q =
-      rational_forward_kinematics_ptr_->ComputeQValue(t, q_star_);
-  Vector3<Expression> p_AA = x.template segment<3>(plant_->num_positions()),
-                      p_BB = x.template tail<3>();
-  Vector3<Expression> p_WA, p_WB;
-  symbolic_plant_->SetPositions(symbolic_context_.get(), q);
-  symbolic_plant_->CalcPointsPositions(*symbolic_context_, frameA, p_AA,
-                                       symbolic_plant_->world_frame(), &p_WA);
-  symbolic_plant_->CalcPointsPositions(*symbolic_context_, frameB, p_BB,
-                                       symbolic_plant_->world_frame(), &p_WB);
-  *y = p_WA - p_WB;
-}
-=======
-              Eigen::VectorXd* y) const  {
-    DRAKE_DEMAND(frameA_ != nullptr);
-    DRAKE_DEMAND(frameB_ != nullptr);
-    VectorXd q = x.head(plant_->num_positions());
-    Vector3d p_AA = x.template segment<3>(plant_->num_positions()),
-             p_BB = x.template tail<3>();
-    Vector3d p_WA, p_WB;
-    plant_->SetPositions(context_.get(), q);
-    plant_->CalcPointsPositions(*context_, *frameA_, p_AA,
-                                plant_->world_frame(), &p_WA);
-    plant_->CalcPointsPositions(*context_, *frameB_, p_BB,
-                                plant_->world_frame(), &p_WB);
-    *y = p_WA - p_WB;
-  }
-
-// p_WA = X_WA(q)*p_AA
-  // dp_WA = Jq_v_WA*dq + X_WA(q)*dp_AA
-  void SamePointConstraint::DoEval(const Eigen::Ref<const AutoDiffVecXd>& x,
-              AutoDiffVecXd* y) const {
-    DRAKE_DEMAND(frameA_ != nullptr);
-    DRAKE_DEMAND(frameB_ != nullptr);
-    VectorX<AutoDiffXd> q = x.head(plant_->num_positions());
-    Vector3<AutoDiffXd> p_AA = x.template segment<3>(plant_->num_positions()),
-                        p_BB = x.template tail<3>();
-    plant_->SetPositions(context_.get(), ExtractDoubleOrThrow(q));
-    const RigidTransform<double>& X_WA =
-        plant_->EvalBodyPoseInWorld(*context_, frameA_->body());
-    const RigidTransform<double>& X_WB =
-        plant_->EvalBodyPoseInWorld(*context_, frameB_->body());
-    Eigen::Matrix3Xd Jq_v_WA(3, plant_->num_positions()),
-        Jq_v_WB(3, plant_->num_positions());
-    plant_->CalcJacobianTranslationalVelocity(
-        *context_, JacobianWrtVariable::kQDot, *frameA_,
-        ExtractDoubleOrThrow(p_AA), plant_->world_frame(),
-        plant_->world_frame(), &Jq_v_WA);
-    plant_->CalcJacobianTranslationalVelocity(
-        *context_, JacobianWrtVariable::kQDot, *frameB_,
-        ExtractDoubleOrThrow(p_BB), plant_->world_frame(),
-        plant_->world_frame(), &Jq_v_WB);
-
-    const Eigen::Vector3d y_val =
-        X_WA * math::ExtractValue(p_AA) - X_WB * math::ExtractValue(p_BB);
-    Eigen::Matrix3Xd dy(3, plant_->num_positions() + 6);
-    dy << Jq_v_WA - Jq_v_WB, X_WA.rotation().matrix(),
-        -X_WB.rotation().matrix();
-    *y = math::InitializeAutoDiff(y_val, dy * math::ExtractGradient(x));
-  }
-
-void SamePointConstraint::DoEval(const Ref<const VectorX<symbolic::Variable>>& x,
-              VectorX<symbolic::Expression>* y) const {
-    DRAKE_DEMAND(symbolic_plant_ != nullptr);
-    DRAKE_DEMAND(frameA_ != nullptr);
-    DRAKE_DEMAND(frameB_ != nullptr);
-    const Frame<Expression>& frameA =
-        symbolic_plant_->get_frame(frameA_->index());
-    const Frame<Expression>& frameB =
-        symbolic_plant_->get_frame(frameB_->index());
-    VectorX<Expression> q = x.head(plant_->num_positions());
-    Vector3<Expression> p_AA = x.template segment<3>(plant_->num_positions()),
-                        p_BB = x.template tail<3>();
-    Vector3<Expression> p_WA, p_WB;
-    symbolic_plant_->SetPositions(symbolic_context_.get(), q);
-    symbolic_plant_->CalcPointsPositions(*symbolic_context_, frameA, p_AA,
-                                         symbolic_plant_->world_frame(), &p_WA);
-    symbolic_plant_->CalcPointsPositions(*symbolic_context_, frameB, p_BB,
-                                         symbolic_plant_->world_frame(), &p_WB);
-    *y = p_WA - p_WB;
-  }
-
-
-//
-//void SamePointConstraintRational::DoEval(
-//    const Eigen::Ref<const Eigen::VectorXd>& x, Eigen::VectorXd* y) const {
-//  DRAKE_DEMAND(frameA_ != nullptr);
-//  DRAKE_DEMAND(frameB_ != nullptr);
-//  VectorXd t = x.head(plant_->num_positions());
-//  VectorXd q = rational_forward_kinematics_ptr_->ComputeQValue(t, q_star_);
-//  Vector3d p_AA = x.template segment<3>(plant_->num_positions()),
-//           p_BB = x.template tail<3>();
-//  Vector3d p_WA, p_WB;
-//  plant_->SetPositions(context_.get(), q);
-//  plant_->CalcPointsPositions(*context_, *frameA_, p_AA, plant_->world_frame(),
-//                              &p_WA);
-//  plant_->CalcPointsPositions(*context_, *frameB_, p_BB, plant_->world_frame(),
-//                              &p_WB);
-//  *y = p_WA - p_WB;
-//}
-//
-//void SamePointConstraintRational::DoEval(
-//    const Eigen::Ref<const AutoDiffVecXd>& x, AutoDiffVecXd* y) const {
-//  DRAKE_DEMAND(frameA_ != nullptr);
-//  DRAKE_DEMAND(frameB_ != nullptr);
-//  VectorX<AutoDiffXd> t = x.head(plant_->num_positions());
-//  VectorX<AutoDiffXd> q =
-//      rational_forward_kinematics_ptr_->ComputeQValue(t, q_star_);
-//
-//  Vector3<AutoDiffXd> p_AA = x.template segment<3>(plant_->num_positions()),
-//                      p_BB = x.template tail<3>();
-//  plant_->SetPositions(context_.get(), ExtractDoubleOrThrow(q));
-//  const RigidTransform<double>& X_WA =
-//      plant_->EvalBodyPoseInWorld(*context_, frameA_->body());
-//  const RigidTransform<double>& X_WB =
-//      plant_->EvalBodyPoseInWorld(*context_, frameB_->body());
-//  Eigen::Matrix3Xd Jq_v_WA(3, plant_->num_positions()),
-//      Jq_v_WB(3, plant_->num_positions());
-//  plant_->CalcJacobianTranslationalVelocity(
-//      *context_, JacobianWrtVariable::kQDot, *frameA_,
-//      ExtractDoubleOrThrow(p_AA), plant_->world_frame(), plant_->world_frame(),
-//      &Jq_v_WA);
-//  plant_->CalcJacobianTranslationalVelocity(
-//      *context_, JacobianWrtVariable::kQDot, *frameB_,
-//      ExtractDoubleOrThrow(p_BB), plant_->world_frame(), plant_->world_frame(),
-//      &Jq_v_WB);
-//  Eigen::Matrix3Xd Jt_v_WA(3, plant_->num_positions()),
-//      Jt_v_WB(3, plant_->num_positions());
-//  for (int i = 0; i < plant_->num_positions(); i++) {
-//    // dX_t_wa = J_q_WA * dq_dt
-//    Jt_v_WA.col(i) = Jq_v_WA.col(i) * q(i).derivatives()(i);
-//    Jt_v_WB.col(i) = Jq_v_WB.col(i) * q(i).derivatives()(i);
-//  }
-//
-//  const Eigen::Vector3d y_val =
-//      X_WA * math::ExtractValue(p_AA) - X_WB * math::ExtractValue(p_BB);
-//  Eigen::Matrix3Xd dy(3, plant_->num_positions() + 6);
-//  dy << Jt_v_WA - Jt_v_WB, X_WA.rotation().matrix(), -X_WB.rotation().matrix();
-//  *y = math::InitializeAutoDiff(y_val, dy * math::ExtractGradient(x));
-//}
-//
-//void SamePointConstraintRational::DoEval(
-//    const Ref<const VectorX<symbolic::Variable>>& x,
-//    VectorX<symbolic::Expression>* y) const {
-//  DRAKE_DEMAND(symbolic_plant_ != nullptr);
-//  DRAKE_DEMAND(frameA_ != nullptr);
-//  DRAKE_DEMAND(frameB_ != nullptr);
-//  const Frame<Expression>& frameA =
-//      symbolic_plant_->get_frame(frameA_->index());
-//  const Frame<Expression>& frameB =
-//      symbolic_plant_->get_frame(frameB_->index());
-//  VectorX<Expression> t = x.head(plant_->num_positions());
-//  VectorX<Expression> q =
-//      rational_forward_kinematics_ptr_->ComputeQValue(t, q_star_);
-//  Vector3<Expression> p_AA = x.template segment<3>(plant_->num_positions()),
-//                      p_BB = x.template tail<3>();
-//  Vector3<Expression> p_WA, p_WB;
-//  symbolic_plant_->SetPositions(symbolic_context_.get(), q);
-//  symbolic_plant_->CalcPointsPositions(*symbolic_context_, frameA, p_AA,
-//                                       symbolic_plant_->world_frame(), &p_WA);
-//  symbolic_plant_->CalcPointsPositions(*symbolic_context_, frameB, p_BB,
-//                                       symbolic_plant_->world_frame(), &p_WB);
-//  *y = p_WA - p_WB;
-//}
->>>>>>> ff1ce4bb
-
 }  // namespace optimization
 }  // namespace geometry
 }  // namespace drake