/* @file The contains all of the public entities found in the
 drake::geometry::optimization namespace. They can be found in the
 pydrake.geometry.optimization module. */

#include "drake/bindings/pydrake/common/default_scalars_pybind.h"
<<<<<<< HEAD
#include "drake/bindings/pydrake/common/deprecation_pybind.h"
#include "drake/bindings/pydrake/common/identifier_pybind.h"
=======
>>>>>>> ca5c0af6
#include "drake/bindings/pydrake/documentation_pybind.h"
#include "drake/bindings/pydrake/geometry_py.h"
#include "drake/geometry/optimization/bspline_graph_of_convex_sets.h"
#include "drake/geometry/optimization/cartesian_product.h"
#include "drake/geometry/optimization/graph_of_convex_sets.h"
#include "drake/geometry/optimization/hpolyhedron.h"
#include "drake/geometry/optimization/hyperellipsoid.h"
#include "drake/geometry/optimization/iris.h"
#include "drake/geometry/optimization/minkowski_sum.h"
#include "drake/geometry/optimization/point.h"
#include "drake/geometry/optimization/vpolytope.h"

namespace drake {
namespace pydrake {

void DefineGeometryOptimization(py::module m) {
  // NOLINTNEXTLINE(build/namespaces): Emulate placement in namespace.
  using namespace drake;
  // NOLINTNEXTLINE(build/namespaces): Emulate placement in namespace.
  using namespace drake::geometry;
  // NOLINTNEXTLINE(build/namespaces): Emulate placement in namespace.
  using namespace drake::geometry::optimization;
  m.doc() = "Local bindings for `drake::geometry::optimization`";
  constexpr auto& doc = pydrake_doc.drake.geometry.optimization;

  // ConvexSet
  {
    const auto& cls_doc = doc.ConvexSet;
    py::class_<ConvexSet>(m, "ConvexSet", cls_doc.doc)
        .def("Clone",
            static_cast<::std::unique_ptr<ConvexSet> (ConvexSet::*)() const>(
                &ConvexSet::Clone),
            cls_doc.Clone.doc)
        .def("ambient_dimension", &ConvexSet::ambient_dimension,
            cls_doc.ambient_dimension.doc)
        .def("IntersectsWith", &ConvexSet::IntersectsWith, py::arg("other"),
            cls_doc.IntersectsWith.doc)
        .def("IsBounded", &ConvexSet::IsBounded, cls_doc.IsBounded.doc)
        .def("PointInSet", &ConvexSet::PointInSet, py::arg("x"),
            py::arg("tol") = 1e-8, cls_doc.PointInSet.doc)
        .def("AddPointInSetConstraints", &ConvexSet::AddPointInSetConstraints,
            py::arg("prog"), py::arg("vars"),
            cls_doc.AddPointInSetConstraints.doc)
        .def("AddPointInNonnegativeScalingConstraints",
            &ConvexSet::AddPointInNonnegativeScalingConstraints,
            py::arg("prog"), py::arg("x"), py::arg("t"),
            cls_doc.AddPointInNonnegativeScalingConstraints.doc)
        .def("ToShapeWithPose", &ConvexSet::ToShapeWithPose,
            cls_doc.ToShapeWithPose.doc);
    // Note: We use the copyable_unique_ptr constructor which calls Clone() on
    // the set, so that the new object is never an alias to the old.
    py::class_<copyable_unique_ptr<ConvexSet>>(m, "CopyableUniquePtrConvexSet")
        .def(py::init([](const ConvexSet& s) {
          return copyable_unique_ptr<ConvexSet>(s);
        }));
  }

  // CartesianProduct
  {
    const auto& cls_doc = doc.CartesianProduct;
    py::class_<CartesianProduct, ConvexSet>(m, "CartesianProduct", cls_doc.doc)
        .def(py::init<const ConvexSets&>(), py::arg("sets"),
            cls_doc.ctor.doc_1args_sets)
        .def(py::init<const ConvexSet&, const ConvexSet&>(), py::arg("setA"),
            py::arg("setB"), cls_doc.ctor.doc_2args_setA_setB)
        .def(py::init<const ConvexSets&,
                 const Eigen::Ref<const Eigen::MatrixXd>&,
                 const Eigen::Ref<const Eigen::VectorXd>&>(),
            py::arg("sets"), py::arg("A"), py::arg("b"),
            cls_doc.ctor.doc_3args_sets_A_b)
        .def(py::init<const QueryObject<double>&, GeometryId,
                 std::optional<FrameId>>(),
            py::arg("query_object"), py::arg("geometry_id"),
            py::arg("reference_frame") = std::nullopt,
            cls_doc.ctor.doc_3args_query_object_geometry_id_reference_frame)
        .def("num_factors", &CartesianProduct::num_factors,
            cls_doc.num_factors.doc)
        .def("factor", &CartesianProduct::factor, py_rvp::reference_internal,
            py::arg("index"), cls_doc.factor.doc);
    py::implicitly_convertible<CartesianProduct,
        copyable_unique_ptr<ConvexSet>>();
  }

  // HPolyhedron
  {
    const auto& cls_doc = doc.HPolyhedron;
    py::class_<HPolyhedron, ConvexSet>(m, "HPolyhedron", cls_doc.doc)
        .def(py::init<const Eigen::Ref<const Eigen::MatrixXd>&,
                 const Eigen::Ref<const Eigen::VectorXd>&>(),
            py::arg("A"), py::arg("b"), cls_doc.ctor.doc_2args)
        .def(py::init<const QueryObject<double>&, GeometryId,
                 std::optional<FrameId>>(),
            py::arg("query_object"), py::arg("geometry_id"),
            py::arg("reference_frame") = std::nullopt, cls_doc.ctor.doc_3args)
        .def("A", &HPolyhedron::A, cls_doc.A.doc)
        .def("b", &HPolyhedron::b, cls_doc.b.doc)
        .def("MaximumVolumeInscribedEllipsoid",
            &HPolyhedron::MaximumVolumeInscribedEllipsoid,
            cls_doc.MaximumVolumeInscribedEllipsoid.doc)
        .def("ChebyshevCenter", &HPolyhedron::ChebyshevCenter,
            cls_doc.ChebyshevCenter.doc)
        .def_static("MakeBox", &HPolyhedron::MakeBox, py::arg("lb"),
            py::arg("ub"), cls_doc.MakeBox.doc)
        .def_static("MakeUnitBox", &HPolyhedron::MakeUnitBox, py::arg("dim"),
            cls_doc.MakeUnitBox.doc);
    py::implicitly_convertible<HPolyhedron, copyable_unique_ptr<ConvexSet>>();
  }

  // Hyperellipsoid
  {
    const auto& cls_doc = doc.Hyperellipsoid;
    py::class_<Hyperellipsoid, ConvexSet>(m, "Hyperellipsoid", cls_doc.doc)
        .def(py::init<const Eigen::Ref<const Eigen::MatrixXd>&,
                 const Eigen::Ref<const Eigen::VectorXd>&>(),
            py::arg("A"), py::arg("center"), cls_doc.ctor.doc_2args)
        .def(py::init<const QueryObject<double>&, GeometryId,
                 std::optional<FrameId>>(),
            py::arg("query_object"), py::arg("geometry_id"),
            py::arg("reference_frame") = std::nullopt, cls_doc.ctor.doc_3args)
        .def("A", &Hyperellipsoid::A, cls_doc.A.doc)
        .def("center", &Hyperellipsoid::center, cls_doc.center.doc)
        .def("Volume", &Hyperellipsoid::Volume, cls_doc.Volume.doc)
        .def("MinimumUniformScalingToTouch",
            &Hyperellipsoid::MinimumUniformScalingToTouch, py::arg("other"),
            cls_doc.MinimumUniformScalingToTouch.doc)
        .def_static("MakeAxisAligned", &Hyperellipsoid::MakeAxisAligned,
            py::arg("radius"), py::arg("center"), cls_doc.MakeAxisAligned.doc)
        .def_static("MakeHypersphere", &Hyperellipsoid::MakeHypersphere,
            py::arg("radius"), py::arg("center"), cls_doc.MakeHypersphere.doc)
        .def_static("MakeUnitBall", &Hyperellipsoid::MakeUnitBall,
            py::arg("dim"), cls_doc.MakeUnitBall.doc);
    py::implicitly_convertible<Hyperellipsoid,
        copyable_unique_ptr<ConvexSet>>();
  }

  // MinkowskiSum
  {
    const auto& cls_doc = doc.MinkowskiSum;
    py::class_<MinkowskiSum, ConvexSet>(m, "MinkowskiSum", cls_doc.doc)
        .def(py::init<const ConvexSets&>(), py::arg("sets"),
            cls_doc.ctor.doc_1args)
        .def(py::init<const ConvexSet&, const ConvexSet&>(), py::arg("setA"),
            py::arg("setB"), cls_doc.ctor.doc_2args)
        .def(py::init<const QueryObject<double>&, GeometryId,
                 std::optional<FrameId>>(),
            py::arg("query_object"), py::arg("geometry_id"),
            py::arg("reference_frame") = std::nullopt, cls_doc.ctor.doc_3args)
        .def("num_terms", &MinkowskiSum::num_terms, cls_doc.num_terms.doc)
        .def("term", &MinkowskiSum::term, py_rvp::reference_internal,
            py::arg("index"), cls_doc.term.doc);
    py::implicitly_convertible<MinkowskiSum, copyable_unique_ptr<ConvexSet>>();
  }

  // Point
  {
    const auto& cls_doc = doc.Point;
    py::class_<Point, ConvexSet>(m, "Point", cls_doc.doc)
        .def(py::init<const Eigen::Ref<const Eigen::VectorXd>&>(), py::arg("x"),
            cls_doc.ctor.doc_1args)
        .def(py::init<const QueryObject<double>&, GeometryId,
                 std::optional<FrameId>, double>(),
            py::arg("query_object"), py::arg("geometry_id"),
            py::arg("reference_frame") = std::nullopt,
            py::arg("maximum_allowable_radius") = 0.0, cls_doc.ctor.doc_4args)
        .def("x", &Point::x, cls_doc.x.doc)
        .def("set_x", &Point::set_x, py::arg("x"), cls_doc.set_x.doc);
    py::implicitly_convertible<Point, copyable_unique_ptr<ConvexSet>>();
  }

  // VPolytope
  {
    const auto& cls_doc = doc.VPolytope;
    py::class_<VPolytope, ConvexSet>(m, "VPolytope", cls_doc.doc)
        .def(py::init<const Eigen::Ref<const Eigen::MatrixXd>&>(),
            py::arg("vertices"), cls_doc.ctor.doc_1args)
        .def(py::init<const QueryObject<double>&, GeometryId,
                 std::optional<FrameId>>(),
            py::arg("query_object"), py::arg("geometry_id"),
            py::arg("reference_frame") = std::nullopt, cls_doc.ctor.doc_3args)
        .def("vertices", &VPolytope::vertices, cls_doc.vertices.doc)
        .def_static("MakeBox", &VPolytope::MakeBox, py::arg("lb"),
            py::arg("ub"), cls_doc.MakeBox.doc)
        .def_static("MakeUnitBox", &VPolytope::MakeUnitBox, py::arg("dim"),
            cls_doc.MakeUnitBox.doc);
    py::implicitly_convertible<VPolytope, copyable_unique_ptr<ConvexSet>>();
  }

  // Iris
  {
  py::class_<IrisOptions>(m, "IrisOptions", doc.IrisOptions.doc)
      .def(py::init<>(), doc.IrisOptions.ctor.doc)
      .def_readwrite("require_sample_point_is_contained",
          &IrisOptions::require_sample_point_is_contained,
          doc.IrisOptions.require_sample_point_is_contained.doc)
      .def_readwrite("iteration_limit", &IrisOptions::iteration_limit,
          doc.IrisOptions.iteration_limit.doc)
      .def_readwrite("termination_threshold",
          &IrisOptions::termination_threshold,
          doc.IrisOptions.termination_threshold.doc)
      .def_readwrite("enable_ibex", &IrisOptions::enable_ibex,
          doc.IrisOptions.enable_ibex.doc);

  m.def("Iris", &Iris, py::arg("obstacles"), py::arg("sample"),
      py::arg("domain"), py::arg("options") = IrisOptions(), doc.Iris.doc);

  m.def("MakeIrisObstacles", &MakeIrisObstacles, py::arg("query_object"),
      py::arg("reference_frame") = std::nullopt, doc.MakeIrisObstacles.doc);

  m.def("IrisInConfigurationSpace", &IrisInConfigurationSpace, py::arg("plant"),
      py::arg("context"), py::arg("sample"), py::arg("options") = IrisOptions(),
      doc.IrisInConfigurationSpace.doc);
  }
  {
    const auto& cls_doc = doc.BsplineTrajectoryThroughUnionOfHPolyhedra;
    using Class = BsplineTrajectoryThroughUnionOfHPolyhedra;
    py::class_<Class>(
        m, "BsplineTrajectoryThroughUnionOfHPolyhedra", cls_doc.doc)
        .def(py::init<const Eigen::Ref<const Eigen::VectorXd>&,
                 const Eigen::Ref<const Eigen::VectorXd>&,
                 const std::vector<HPolyhedron>&>(),
            py::arg("source"), py::arg("target"), py::arg("regions"),
            cls_doc.ctor.doc)
        .def("Solve", &Class::Solve, py::arg("use_rounding") = false,
            cls_doc.Solve.doc)
        .def("order", &Class::order, cls_doc.order.doc)
        .def("max_repetitions", &Class::max_repetitions,
            cls_doc.max_repetitions.doc)
        .def("set_order", &Class::set_order, py::arg("order"),
            cls_doc.set_order.doc)
        .def("set_max_repetitions", &Class::set_max_repetitions,
            py::arg("max_repetitions"), cls_doc.set_max_repetitions.doc)
        .def("set_extra_control_points_per_region",
            &Class::set_extra_control_points_per_region,
            py::arg("extra_control_points_per_region"),
            cls_doc.set_extra_control_points_per_region.doc)
        .def("set_max_velocity", &Class::set_max_velocity,
            py::arg("max_velocity"), cls_doc.set_max_velocity.doc)
        .def("ambient_dimension", &Class::ambient_dimension,
            cls_doc.ambient_dimension.doc)
        .def("num_regions", &Class::num_regions, cls_doc.num_regions.doc)
        .def("extra_control_points_per_region",
            &Class::extra_control_points_per_region,
            cls_doc.extra_control_points_per_region.doc)
        .def("source", &Class::source, cls_doc.source.doc)
        .def("target", &Class::target, cls_doc.target.doc)
        .def("max_velocity", &Class::max_velocity, cls_doc.max_velocity.doc);
  }
}

}  // namespace pydrake
}  // namespace drake<|MERGE_RESOLUTION|>--- conflicted
+++ resolved
@@ -3,11 +3,6 @@
  pydrake.geometry.optimization module. */
 
 #include "drake/bindings/pydrake/common/default_scalars_pybind.h"
-<<<<<<< HEAD
-#include "drake/bindings/pydrake/common/deprecation_pybind.h"
-#include "drake/bindings/pydrake/common/identifier_pybind.h"
-=======
->>>>>>> ca5c0af6
 #include "drake/bindings/pydrake/documentation_pybind.h"
 #include "drake/bindings/pydrake/geometry_py.h"
 #include "drake/geometry/optimization/bspline_graph_of_convex_sets.h"
@@ -43,8 +38,6 @@
             cls_doc.Clone.doc)
         .def("ambient_dimension", &ConvexSet::ambient_dimension,
             cls_doc.ambient_dimension.doc)
-        .def("IntersectsWith", &ConvexSet::IntersectsWith, py::arg("other"),
-            cls_doc.IntersectsWith.doc)
         .def("IsBounded", &ConvexSet::IsBounded, cls_doc.IsBounded.doc)
         .def("PointInSet", &ConvexSet::PointInSet, py::arg("x"),
             py::arg("tol") = 1e-8, cls_doc.PointInSet.doc)
