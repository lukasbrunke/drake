classdef BotVisualizer < RigidBodyVisualizer
  % Wraps the visualizer functionality around the drake libbot visualizer
  % (externally compiled program).  
  % Note: unlike other visualizers, only one BotVisualizer window can be
  % open at a time (multiple BotVisualizer class instances will share the
  % same viewer)

  methods
%    constructor (with optional urdf arg and call to addRobotFromURDF) 
%        opens a new viewer app with unique ID (like the figure num)
%        specified at the command line
%        viewer_id should be a shared data handle, which sends a shutdown
%        command on delete
%    draw
%    playbackMovie
%    lcmglwrappers
    function obj = BotVisualizer(manip,use_contact_shapes)
      if nargin < 2, use_contact_shapes = false; end
      
      global g_disable_visualizers;
      if g_disable_visualizers % evaluates to false if empty
        error('Drake:MissingDependency:BotVisualizerDisabled','botvis is disabled with g_disable_visualizers');
      end
      
      checkDependency('lcm');
      
      if ispc
        error('Drake:MissingDependency:NoBotVisualizerOnWindowsYet','botvis doesn''t support windows yet');
      end
      
      if ~exist(fullfile(pods_get_bin_path,'drake_viewer'),'file')
        error('Drake:MissingDependency:BotVisualizer','can''t find drake_viewer executable.  you might need to run make (from the shell).  note: BotVisualizer is not supported on windows yet');
      end
      typecheck(manip,'RigidBodyManipulator');
      
%      if numel(manip.urdf)~=1
%        error('Drake:BotVisualizer:UnsupportedModel','I don''t actually support robots with multiple urdfs yet, but it will be easy enough');
%      end

      obj = obj@RigidBodyVisualizer(manip);

      lc = lcm.lcm.LCM.getSingleton();
      obj.status_agg = lcm.lcm.MessageAggregator();
      lc.subscribe('DRAKE_VIEWER_STATUS',obj.status_agg);

      % check if there is an instance of drake_viewer already running
      [~,ck] = system('ps ax 2> /dev/null | grep -i drake_viewer | grep -c -v grep');
      if (str2num(ck)<1) 
        % if not, then launch one...
        disp('launching drake_viewer...');
        retval = systemWCMakeEnv([fullfile(pods_get_bin_path,'drake_viewer'),' &> drake_viewer.out &']);
        
        if ismac % I'm missing valid acks on mac
          pause(1);
        % listen for ready message
        elseif isempty(obj.status_agg.getNextMessage(5000)) % wait for viewer to come up
          error('Drake:BotVisualizer:AutostartFailed','Failed to automatically start up a viewer');
        end
      end

      vr = drake.lcmt_viewer_load_robot();
      vr.num_links = getNumBodies(manip);
      vr.link = javaArray('drake.lcmt_viewer_link_data',vr.num_links);
      for i=1:vr.num_links
        b = getBody(manip,i);
        link = drake.lcmt_viewer_link_data();
        link.name = b.linkname;
        link.robot_num = b.robotnum;
        if use_contact_shapes
          link.num_geom = length(b.contact_shapes);
        else
          link.num_geom = length(b.visual_shapes);
        end
        if (link.num_geom>0)
          link.geom = javaArray('drake.lcmt_viewer_geometry_data',link.num_geom);
        end
        for j=1:link.num_geom
          if use_contact_shapes
            link.geom(j) = serializeToLCM(b.contact_shapes{j});
          else
            link.geom(j) = serializeToLCM(b.visual_shapes{j});
          end
        end
        vr.link(i) = link;
      end
      
      lc.publish('DRAKE_VIEWER_LOAD_ROBOT',vr);
      
      if (false) % the message aggregator is missing valid acks
        % listen for acknowledgement
        ack = obj.status_agg.getNextMessage(5000);
        obj.status_agg.numMessagesAvailable()
        if isempty(ack)
          error('Drake:BotVisualizer:LoadRobotFailed','Did not receive ack from viewer');
        else
          msg = drake.lcmt_viewer_command(ack.data);
          %        if ~strcmp(vr.command_data,msg.command_data)
          %          error('Drake:BotVisualizer:LoadURDFFailed','ack from viewer contained different data');
          %        end
        end
      end
      
      nq = getNumPositions(manip);
      obj.draw_msg = drake.lcmt_viewer_draw();
      nb = getNumBodies(manip);
      obj.draw_msg.num_links = nb;
      obj.draw_msg.link_name = {manip.body.linkname};
      obj.draw_msg.robot_num = [manip.body.robotnum];
      obj.draw_msg.position = single(zeros(nb,3));
      obj.draw_msg.quaternion = single(zeros(nb,4));
      
      draw(obj,0,zeros(getNumStates(manip),1));
    end
    
    function drawWrapper(obj,t,y)
      draw(obj,t,y);
    end
    
    function draw(obj,t,y)
      obj.draw_msg.timestamp = int64(t*1000000);
      
      kinsol = doKinematics(obj.model,y(1:getNumPositions(obj.model)));
      for i=1:getNumBodies(obj.model)
        pt = forwardKin(obj.model,kinsol,i,zeros(3,1),2);
        obj.draw_msg.position(i,:) = pt(1:3);
        obj.draw_msg.quaternion(i,:) = pt(4:7);
      end
      
      lc = lcm.lcm.LCM.getSingleton();
      lc.publish('DRAKE_VIEWER_DRAW',obj.draw_msg);
    end
    
    function obj = loadRenderer(obj,renderer_dynobj_path)
      % dynamically load a libbot renderer
      vc = drake.lcmt_viewer_command();
      vc.command_type = vc.LOAD_RENDERER;
      vc.command_data = renderer_dynobj_path;
      lc = lcm.lcm.LCM.getSingleton();
      lc.publish('DRAKE_VIEWER_COMMAND',vc);
    end
    
    function playbackMovie(obj,xtraj,filename)
      ffmpeg = getCMakeParam('ffmpeg');
      if isempty(ffmpeg)
        error('need ffmpeg.  rerun make configure from the prompt to help find it');
      end
      
      if (nargin<2)
        [filename,pathname] = uiputfile('*','Save playback to movie');
        if isequal(filename,0) || isequal(pathname,0)
          return;
        end
        filename = fullfile(pathname,filename);
      end
      
      [path,name,ext] = fileparts(filename);
      if isempty(ext), ext = '.mp4'; end  % set a default
      
      vc = drake.lcmt_viewer_command();
      vc.command_type = vc.START_RECORDING;
      vc.command_data = '';
      lc = lcm.lcm.LCM.getSingleton();
      lc.publish('DRAKE_VIEWER_COMMAND',vc);

      playback(obj,xtraj);
      
      vc.command_type = vc.STOP_RECORDING;
      lc.publish('DRAKE_VIEWER_COMMAND',vc);
      
      ppmsgz_filename='';
      while isempty(ppmsgz_filename)
        msg = obj.status_agg.getNextMessage(5000);
        if isempty(msg) % wait for ack
          error('Drake:BotVisualizer:RecordingFailed','Never received recording OK ack from viewer');
        end
        ppmsgz_filename=char(drake.lcmt_viewer_command(msg.data).command_data);
        % todo: make this more robust (so I don't get a different status
        % message)
      end
      
      system(['gzip -d ',ppmsgz_filename]);
      [p,n,e] = fileparts(ppmsgz_filename);  % remove .gz from filename
      ppms_filename = fullfile(p,n);

      vcodec = '';
      switch(ext)
        case '.mp4'
          vcodec = '-vcodec mpeg4'
        otherwise
          warning('haven''t handled this file extension yet.  you might need to add a -vcodec arg here to help ffmpeg decide');
      end
      system([ffmpeg,' -r 30 -y -vcodec ppm -f image2pipe -i ', ppms_filename,' ',vcodec,' ', filename]);
      delete(ppms_filename);
    end
    
  end
<<<<<<< HEAD

  methods (Static)
    function is_supported_terrain = isSupportedTerrain(terrain)
      if isempty(terrain), is_supported_terrain = true; return; end;

      supported_classes = { 'RigidBodyFlatTerrain', ...
                            'RigidBodyFlatTerrainNoGeometry', ...
                            'CinderblockTerrain'};
      is_supported_terrain = any(cellfun(@(str)isa(terrain,str),supported_classes));
    end
  end
=======
>>>>>>> fc15ebe1
  
  properties 
    viewer_id;
    draw_msg;
    status_agg;
  end
end<|MERGE_RESOLUTION|>--- conflicted
+++ resolved
@@ -194,20 +194,20 @@
     end
     
   end
-<<<<<<< HEAD
-
-  methods (Static)
-    function is_supported_terrain = isSupportedTerrain(terrain)
-      if isempty(terrain), is_supported_terrain = true; return; end;
-
-      supported_classes = { 'RigidBodyFlatTerrain', ...
-                            'RigidBodyFlatTerrainNoGeometry', ...
-                            'CinderblockTerrain'};
-      is_supported_terrain = any(cellfun(@(str)isa(terrain,str),supported_classes));
-    end
-  end
-=======
->>>>>>> fc15ebe1
+
+
+%   methods (Static)
+%     function is_supported_terrain = isSupportedTerrain(terrain)
+%       if isempty(terrain), is_supported_terrain = true; return; end;
+% 
+%       supported_classes = { 'RigidBodyFlatTerrain', ...
+%                             'RigidBodyFlatTerrainNoGeometry', ...
+%                             'CinderblockTerrain'};
+%       is_supported_terrain = any(cellfun(@(str)isa(terrain,str),supported_classes));
+%     end
+%   end
+% 
+
   
   properties 
     viewer_id;
